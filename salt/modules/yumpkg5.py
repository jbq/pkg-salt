--- conflicted
+++ resolved
@@ -25,12 +25,9 @@
 # it without considering its impact there.
 __QUERYFORMAT = '%{NAME}_|-%{VERSION}_|-%{RELEASE}_|-%{ARCH}'
 
-<<<<<<< HEAD
-=======
 # From rpmUtils.arch.getArchList() (not necessarily available on RHEL/CentOS 5)
 __ALL_ARCHES = ('ia32e', 'x86_64', 'athlon', 'i686', 'i586', 'i486', 'i386',
                 'noarch')
->>>>>>> 524d6813
 __SUFFIX_NOT_NEEDED = ('x86_64', 'noarch')
 
 # Define the module's virtual name
@@ -163,23 +160,14 @@
     architecture specified in the passed string.
     '''
     # TODO: Fix __grains__ availability in provider overrides
-<<<<<<< HEAD
-=======
     if not any(name.endswith('.{0}'.format(x)) for x in __ALL_ARCHES):
         return name, __grains__['cpuarch']
->>>>>>> 524d6813
     try:
         pkgname, pkgarch = name.rsplit('.', 1)
     except ValueError:
         return name, __grains__['cpuarch']
-<<<<<<< HEAD
-    if pkgarch in __SUFFIX_NOT_NEEDED:
-        pkgname = name
-    return pkgname, pkgarch
-=======
     else:
         return pkgname, pkgarch
->>>>>>> 524d6813
 
 
 def latest_version(*names, **kwargs):
