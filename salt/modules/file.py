# -*- coding: utf-8 -*-
'''
Manage information about regular files, directories,
and special files on the minion, set/read user,
group, mode, and data
'''

# TODO: We should add the capability to do u+r type operations here
# some time in the future

from __future__ import print_function

# Import python libs
import contextlib  # For < 2.7 compat
import datetime
import difflib
import errno
import fileinput
import fnmatch
import getpass
import hashlib
import itertools
import logging
import operator
import os
import re
import shutil
import stat
import sys
import tempfile
import time

try:
    import grp
    import pwd
except ImportError:
    pass

# Import salt libs
import salt.utils
import salt.utils.find
import salt.utils.filebuffer
from salt.exceptions import CommandExecutionError, SaltInvocationError
import salt._compat

log = logging.getLogger(__name__)


def __virtual__():
    '''
    Only work on POSIX-like systems
    '''
    # win_file takes care of windows
    if salt.utils.is_windows():
        return False
    return 'file'


def __clean_tmp(sfn):
    '''
    Clean out a template temp file
    '''
    if sfn.startswith(tempfile.gettempdir()):
        # Don't remove if it exists in file_roots (any env)
        all_roots = itertools.chain.from_iterable(
                __opts__['file_roots'].itervalues())
        in_roots = any(sfn.startswith(root) for root in all_roots)
        # Only clean up files that exist
        if os.path.exists(sfn) and not in_roots:
            os.remove(sfn)


def _error(ret, err_msg):
    ret['result'] = False
    ret['comment'] = err_msg
    return ret


def _binary_replace(old, new):
    '''
    This function does NOT do any diffing, it just checks the old and new files
    to see if either is binary, and provides an appropriate string noting the
    difference between the two files. If neither file is binary, an empty
    string is returned.

    This function should only be run AFTER it has been determined that the
    files differ.
    '''
    old_isbin = not salt.utils.istextfile(old)
    new_isbin = not salt.utils.istextfile(new)
    if any((old_isbin, new_isbin)):
        if all((old_isbin, new_isbin)):
            return 'Replace binary file'
        elif old_isbin:
            return 'Replace binary file with text file'
        elif new_isbin:
            return 'Replace text file with binary file'
    return ''


def _get_bkroot():
    '''
    Get the location of the backup dir in the minion cache
    '''
    # Get the cachedir from the minion config
    return os.path.join(__salt__['config.get']('cachedir'), 'file_backup')


def gid_to_group(gid):
    '''
    Convert the group id to the group name on this system

    CLI Example:

    .. code-block:: bash

        salt '*' file.gid_to_group 0
    '''
    try:
        gid = int(gid)
    except ValueError:
        # This is not an integer, maybe it's already the group name?
        gid = group_to_gid(gid)

    if gid == '':
        # Don't even bother to feed it to grp
        return ''

    try:
        return grp.getgrgid(gid).gr_name
    except KeyError:
        return ''


def group_to_gid(group):
    '''
    Convert the group to the gid on this system

    CLI Example:

    .. code-block:: bash

        salt '*' file.group_to_gid root
    '''
    if not group:
        return ''
    try:
        return grp.getgrnam(group).gr_gid
    except KeyError:
        return ''


def get_gid(path, follow_symlinks=True):
    '''
    Return the id of the group that owns a given file

    CLI Example:

    .. code-block:: bash

        salt '*' file.get_gid /etc/passwd

    .. versionchanged:: 0.16.4
        ``follow_symlinks`` option added
    '''
    if not os.path.exists(path):
        try:
            # Broken symlinks will return false, but still have a uid and gid
            return os.lstat(path).st_gid
        except OSError:
            pass
        return -1
    return os.stat(path).st_gid if follow_symlinks else os.lstat(path).st_gid


def get_group(path, follow_symlinks=True):
    '''
    Return the group that owns a given file

    CLI Example:

    .. code-block:: bash

        salt '*' file.get_group /etc/passwd

    .. versionchanged:: 0.16.4
        ``follow_symlinks`` option added
    '''
    gid = get_gid(path, follow_symlinks)
    if gid == -1:
        return False
    return gid_to_group(gid)


def uid_to_user(uid):
    '''
    Convert a uid to a user name

    CLI Example:

    .. code-block:: bash

        salt '*' file.uid_to_user 0
    '''
    try:
        return pwd.getpwuid(uid).pw_name
    except KeyError:
        return ''


def user_to_uid(user):
    '''
    Convert user name to a uid

    CLI Example:

    .. code-block:: bash

        salt '*' file.user_to_uid root
    '''
    if not user:
        user = getpass.getuser()
    try:
        return pwd.getpwnam(user).pw_uid
    except KeyError:
        return ''


def get_uid(path, follow_symlinks=True):
    '''
    Return the id of the user that owns a given file

    CLI Example:

    .. code-block:: bash

        salt '*' file.get_uid /etc/passwd

    .. versionchanged:: 0.16.4
        ``follow_symlinks`` option added
    '''
    if not os.path.exists(path):
        try:
            # Broken symlinks will return false, but still have a uid and gid
            return os.lstat(path).st_uid
        except OSError:
            pass
        return -1
    return os.stat(path).st_uid if follow_symlinks else os.lstat(path).st_uid


def get_user(path, follow_symlinks=True):
    '''
    Return the user that owns a given file

    CLI Example:

    .. code-block:: bash

        salt '*' file.get_user /etc/passwd

    .. versionchanged:: 0.16.4
        ``follow_symlinks`` option added
    '''
    uid = get_uid(path, follow_symlinks)
    if uid == -1:
        return False
    return uid_to_user(uid)


def get_mode(path):
    '''
    Return the mode of a file

    CLI Example:

    .. code-block:: bash

        salt '*' file.get_mode /etc/passwd
    '''
    if not os.path.exists(path):
        return ''
    mode = str(oct(os.stat(path).st_mode)[-4:])
    if mode.startswith('0'):
        return mode[1:]
    return mode


def set_mode(path, mode):
    '''
    Set the mode of a file

    CLI Example:

    .. code-block:: bash

        salt '*' file.set_mode /etc/passwd 0644
    '''
    mode = str(mode).lstrip('0')
    if not mode:
        mode = '0'
    if not os.path.exists(path):
        return 'File not found'
    try:
        os.chmod(path, int(mode, 8))
    except Exception:
        return 'Invalid Mode ' + mode
    return get_mode(path)


def chown(path, user, group):
    '''
    Chown a file, pass the file the desired user and group

    CLI Example:

    .. code-block:: bash

        salt '*' file.chown /etc/passwd root root
    '''
    uid = user_to_uid(user)
    gid = group_to_gid(group)
    err = ''
    if uid == '':
        if user:
            err += 'User does not exist\n'
        else:
            uid = -1
    if gid == '':
        if group:
            err += 'Group does not exist\n'
        else:
            gid = -1
    if not os.path.exists(path):
        try:
            # Broken symlinks will return false, but still need to be chowned
            return os.lchown(path, uid, gid)
        except OSError:
            pass
        err += 'File not found'
    if err:
        return err
    return os.chown(path, uid, gid)


def chgrp(path, group):
    '''
    Change the group of a file

    CLI Example:

    .. code-block:: bash

        salt '*' file.chgrp /etc/passwd root
    '''
    user = get_user(path)
    return chown(path, user, group)


def get_sum(path, form='md5'):
    '''
    Return the sum for the given file, default is md5, sha1, sha224, sha256,
    sha384, sha512 are supported

    CLI Example:

    .. code-block:: bash

        salt '*' file.get_sum /etc/passwd sha512
    '''
    if not os.path.isfile(path):
        return 'File not found'
    try:
        with salt.utils.fopen(path, 'rb') as ifile:
            return getattr(hashlib, form)(ifile.read()).hexdigest()
    except (IOError, OSError) as err:
        return 'File Error: {0}'.format(err)
    except AttributeError:
        return 'Hash {0} not supported'.format(form)
    except NameError:
        return 'Hashlib unavailable - please fix your python install'
    except Exception as err:
        return str(err)


def get_hash(path, form='md5', chunk_size=4096):
    '''
    Get the hash sum of a file

    This is better than ``get_sum`` for the following reasons:
        - It does not read the entire file into memory.
        - It does not return a string on error. The returned value of
            ``get_sum`` cannot really be trusted since it is vulnerable to
            collisions: ``get_sum(..., 'xyz') == 'Hash xyz not supported'``

    CLI Example:

    .. code-block:: bash

        salt '*' file.get_hash /etc/shadow
    '''
    return salt.utils.get_hash(path, form, chunk_size)


def check_hash(path, hash):
    '''
    Check if a file matches the given hash string

    Returns true if the hash matched, otherwise false. Raises ValueError if
    the hash was not formatted correctly.

    path
        A file path
    hash
        A string in the form <hash_type>=<hash_value>. For example:
        ``md5=e138491e9d5b97023cea823fe17bac22``

    CLI Example:

    .. code-block:: bash

        salt '*' file.check_hash /etc/fstab md5=<md5sum>
    '''
    hash_parts = hash.split('=', 1)
    if len(hash_parts) != 2:
        raise ValueError('Bad hash format: {0!r}'.format(hash))
    hash_form, hash_value = hash_parts
    return get_hash(path, hash_form) == hash_value


def find(path, **kwargs):
    '''
    Approximate the Unix ``find(1)`` command and return a list of paths that
    meet the specified criteria.

    The options include match criteria::

        name    = path-glob                 # case sensitive
        iname   = path-glob                 # case insensitive
        regex   = path-regex                # case sensitive
        iregex  = path-regex                # case insensitive
        type    = file-types                # match any listed type
        user    = users                     # match any listed user
        group   = groups                    # match any listed group
        size    = [+-]number[size-unit]     # default unit = byte
        mtime   = interval                  # modified since date
        grep    = regex                     # search file contents

    and/or actions::

        delete [= file-types]               # default type = 'f'
        exec    = command [arg ...]         # where {} is replaced by pathname
        print  [= print-opts]

    The default action is 'print=path'.

    file-glob::

        *                = match zero or more chars
        ?                = match any char
        [abc]            = match a, b, or c
        [!abc] or [^abc] = match anything except a, b, and c
        [x-y]            = match chars x through y
        [!x-y] or [^x-y] = match anything except chars x through y
        {a,b,c}          = match a or b or c

    path-regex: a Python re (regular expression) pattern to match pathnames

    file-types: a string of one or more of the following::

        a: all file types
        b: block device
        c: character device
        d: directory
        p: FIFO (named pipe)
        f: plain file
        l: symlink
        s: socket

    users: a space and/or comma separated list of user names and/or uids

    groups: a space and/or comma separated list of group names and/or gids

    size-unit::

        b: bytes
        k: kilobytes
        m: megabytes
        g: gigabytes
        t: terabytes

    interval::

        [<num>w] [<num>d] [<num>h] [<num>m] [<num>s]

        where:
            w: week
            d: day
            h: hour
            m: minute
            s: second

    print-opts: a comma and/or space separated list of one or more of the
    following::

        group: group name
        md5:   MD5 digest of file contents
        mode:  file permissions (as integer)
        mtime: last modification time (as time_t)
        name:  file basename
        path:  file absolute path
        size:  file size in bytes
        type:  file type
        user:  user name

    CLI Examples:

    .. code-block:: bash

        salt '*' file.find / type=f name=\\*.bak size=+10m
        salt '*' file.find /var mtime=+30d size=+10m print=path,size,mtime
        salt '*' file.find /var/log name=\\*.[0-9] mtime=+30d size=+10m delete
    '''
    try:
        finder = salt.utils.find.Finder(kwargs)
    except ValueError as ex:
        return 'error: {0}'.format(ex)

    ret = [p for p in finder.find(path)]
    ret.sort()
    return ret


def _sed_esc(string, escape_all=False):
    '''
    Escape single quotes and forward slashes
    '''
    special_chars = "^.[$()|*+?{"
    string = string.replace("'", "'\"'\"'").replace("/", "\\/")
    if escape_all is True:
        for char in special_chars:
            string = string.replace(char, "\\" + char)
    return string


def sed(path,
        before,
        after,
        limit='',
        backup='.bak',
        options='-r -e',
        flags='g',
        escape_all=False,
        negate_match=False):
    '''
    .. deprecated:: 0.17.1
       Use :func:`replace` instead.

    Make a simple edit to a file

    Equivalent to::

        sed <backup> <options> "/<limit>/ s/<before>/<after>/<flags> <file>"

    path
        The full path to the file to be edited
    before
        A pattern to find in order to replace with ``after``
    after
        Text that will replace ``before``
    limit : ``''``
        An initial pattern to search for before searching for ``before``
    backup : ``.bak``
        The file will be backed up before edit with this file extension;
        **WARNING:** each time ``sed``/``comment``/``uncomment`` is called will
        overwrite this backup
    options : ``-r -e``
        Options to pass to sed
    flags : ``g``
        Flags to modify the sed search; e.g., ``i`` for case-insensitve pattern
        matching
    negate_match : False
        Negate the search command (``!``)

        .. versionadded:: 0.17

    Forward slashes and single quotes will be escaped automatically in the
    ``before`` and ``after`` patterns.

    CLI Example:

    .. code-block:: bash

        salt '*' file.sed /etc/httpd/httpd.conf 'LogLevel warn' 'LogLevel info'
    '''
    # Largely inspired by Fabric's contrib.files.sed()
    # XXX:dc: Do we really want to always force escaping?
    #

    if not os.path.exists(path):
        return False

    # Mandate that before and after are strings
    before = str(before)
    after = str(after)
    before = _sed_esc(before, escape_all)
    after = _sed_esc(after, escape_all)
    limit = _sed_esc(limit, escape_all)
    if sys.platform == 'darwin':
        options = options.replace('-r', '-E')

    cmd = (
        r'''sed {backup}{options} '{limit}{negate_match}s/{before}/{after}/{flags}' {path}'''
        .format(
            backup='-i{0} '.format(backup) if backup else '-i ',
            options=options,
            limit='/{0}/ '.format(limit) if limit else '',
            before=before,
            after=after,
            flags=flags,
            path=path,
            negate_match='!' if negate_match else '',
        )
    )

    return __salt__['cmd.run_all'](cmd)


def sed_contains(path,
                 text,
                 limit='',
                 flags='g'):
    '''
    .. deprecated:: 0.17.1
       Use :func:`search` instead.

    Return True if the file at ``path`` contains ``text``. Utilizes sed to
    perform the search (line-wise search).

    Note: the ``p`` flag will be added to any flags you pass in.

    CLI Example:

    .. code-block:: bash

        salt '*' file.contains /etc/crontab 'mymaintenance.sh'
    '''
    # Largely inspired by Fabric's contrib.files.contains()

    if not os.path.exists(path):
        return False

    before = _sed_esc(str(text), False)
    limit = _sed_esc(str(limit), False)
    options = '-n -r -e'
    if sys.platform == 'darwin':
        options = options.replace('-r', '-E')

    cmd = r"sed {options} '{limit}s/{before}/$/{flags}' {path}".format(
        options=options,
        limit='/{0}/ '.format(limit) if limit else '',
        before=before,
        flags='p{0}'.format(flags),
        path=path)

    result = __salt__['cmd.run'](cmd)

    return bool(result)


def psed(path,
         before,
         after,
         limit='',
         backup='.bak',
         flags='gMS',
         escape_all=False,
         multi=False):
    '''
    .. deprecated:: 0.17.1
       Use :func:`replace` instead.

    Make a simple edit to a file (pure Python version)

    Equivalent to::

        sed <backup> <options> "/<limit>/ s/<before>/<after>/<flags> <file>"

    path
        The full path to the file to be edited
    before
        A pattern to find in order to replace with ``after``
    after
        Text that will replace ``before``
    limit : ``''``
        An initial pattern to search for before searching for ``before``
    backup : ``.bak``
        The file will be backed up before edit with this file extension;
        **WARNING:** each time ``sed``/``comment``/``uncomment`` is called will
        overwrite this backup
    flags : ``gMS``
        Flags to modify the search. Valid values are:
          - ``g``: Replace all occurrences of the pattern, not just the first.
          - ``I``: Ignore case.
          - ``L``: Make ``\\w``, ``\\W``, ``\\b``, ``\\B``, ``\\s`` and ``\\S``
            dependent on the locale.
          - ``M``: Treat multiple lines as a single line.
          - ``S``: Make `.` match all characters, including newlines.
          - ``U``: Make ``\\w``, ``\\W``, ``\\b``, ``\\B``, ``\\d``, ``\\D``,
            ``\\s`` and ``\\S`` dependent on Unicode.
          - ``X``: Verbose (whitespace is ignored).
    multi: ``False``
        If True, treat the entire file as a single line

    Forward slashes and single quotes will be escaped automatically in the
    ``before`` and ``after`` patterns.

    CLI Example:

    .. code-block:: bash

        salt '*' file.sed /etc/httpd/httpd.conf 'LogLevel warn' 'LogLevel info'
    '''
    # Largely inspired by Fabric's contrib.files.sed()
    # XXX:dc: Do we really want to always force escaping?
    #
    # Mandate that before and after are strings
    multi = bool(multi)

    before = str(before)
    after = str(after)
    before = _sed_esc(before, escape_all)
    # The pattern to replace with does not need to be escaped!!!
    #after = _sed_esc(after, escape_all)
    limit = _sed_esc(limit, escape_all)

    shutil.copy2(path, '{0}{1}'.format(path, backup))

    ofile = salt.utils.fopen(path, 'w')
    with salt.utils.fopen('{0}{1}'.format(path, backup), 'r') as ifile:
        if multi is True:
            for line in ifile.readline():
                ofile.write(_psed(line, before, after, limit, flags))
        else:
            ofile.write(_psed(ifile.read(), before, after, limit, flags))

    ofile.close()


RE_FLAG_TABLE = {'I': re.I,
                 'L': re.L,
                 'M': re.M,
                 'S': re.S,
                 'U': re.U,
                 'X': re.X}


def _psed(text,
          before,
          after,
          limit,
          flags):
    '''
    Does the actual work for file.psed, so that single lines can be passed in
    '''
    atext = text
    if limit:
        limit = re.compile(limit)
        comps = text.split(limit)
        atext = ''.join(comps[1:])

    count = 1
    if 'g' in flags:
        count = 0
        flags = flags.replace('g', '')

    aflags = 0
    for flag in flags:
        aflags |= RE_FLAG_TABLE[flag]

    before = re.compile(before, flags=aflags)
    text = re.sub(before, after, atext, count=count)

    return text


def uncomment(path,
              regex,
              char='#',
              backup='.bak'):
    '''
    .. deprecated:: 0.17.1
       Use :func:`replace` instead.

    Uncomment specified commented lines in a file

    path
        The full path to the file to be edited
    regex
        A regular expression used to find the lines that are to be uncommented.
        This regex should not include the comment character. A leading ``^``
        character will be stripped for convenience (for easily switching
        between comment() and uncomment()).
    char : ``#``
        The character to remove in order to uncomment a line
    backup : ``.bak``
        The file will be backed up before edit with this file extension;
        **WARNING:** each time ``sed``/``comment``/``uncomment`` is called will
        overwrite this backup

    CLI Example:

    .. code-block:: bash

        salt '*' file.uncomment /etc/hosts.deny 'ALL: PARANOID'
    '''
    # Largely inspired by Fabric's contrib.files.uncomment()

    return sed(path,
               before=r'^([[:space:]]*){0}'.format(char),
               after=r'\1',
               limit=regex.lstrip('^'),
               backup=backup)


def comment(path,
            regex,
            char='#',
            backup='.bak'):
    '''
    .. deprecated:: 0.17.1
       Use :func:`replace` instead.

    Comment out specified lines in a file

    path
        The full path to the file to be edited
    regex
        A regular expression used to find the lines that are to be commented;
        this pattern will be wrapped in parenthesis and will move any
        preceding/trailing ``^`` or ``$`` characters outside the parenthesis
        (e.g., the pattern ``^foo$`` will be rewritten as ``^(foo)$``)
    char : ``#``
        The character to be inserted at the beginning of a line in order to
        comment it out
    backup : ``.bak``
        The file will be backed up before edit with this file extension

        .. warning::

            This backup will be overwritten each time ``sed`` / ``comment`` /
            ``uncomment`` is called. Meaning the backup will only be useful
            after the first invocation.

    CLI Example:

    .. code-block:: bash

        salt '*' file.comment /etc/modules pcspkr
    '''
    # Largely inspired by Fabric's contrib.files.comment()

    regex = '{0}({1}){2}'.format(
            '^' if regex.startswith('^') else '',
            regex.lstrip('^').rstrip('$'),
            '$' if regex.endswith('$') else '')

    return sed(path,
               before=regex,
               after=r'{0}\1'.format(char),
               backup=backup)


def _get_flags(flags):
    '''
    Return an integer appropriate for use as a flag for the re module from a
    list of human-readable strings

    >>> _get_flags(['MULTILINE', 'IGNORECASE'])
    10
    '''
    if isinstance(flags, list):
        _flags_acc = []
        for flag in flags:
            _flag = getattr(re, flag.upper())

            if not isinstance(_flag, int):
                raise SaltInvocationError(
                    'Invalid re flag given: {0}'.format(flag)
                )

            _flags_acc.append(_flag)

        return reduce(operator.__or__, _flags_acc)

    return flags


def replace(path,
        pattern,
        repl,
        count=0,
        flags=0,
        bufsize=1,
        backup='.bak',
        dry_run=False,
        search_only=False,
        show_changes=True,
        ):
    '''
    Replace occurances of a pattern in a file

    .. versionadded:: 0.17.1

    This is a pure Python implementation that wraps Python's :py:func:`~re.sub`.

    :param path: Filesystem path to the file to be edited
    :param pattern: The PCRE search
    :param repl: The replacement text
    :param count: Maximum number of pattern occurrences to be replaced
    :param flags: A list of flags defined in the :ref:`re module documentation
        <contents-of-module-re>`. Each list item should be a string that will
        correlate to the human-friendly flag name. E.g., ``['IGNORECASE',
        'MULTILINE']``. Note: multiline searches must specify ``file`` as the
        ``bufsize`` argument below.

    :type flags: list or int
    :param bufsize: How much of the file to buffer into memory at once. The
        default value ``1`` processes one line at a time. The special value
        ``file`` may be specified which will read the entire file into memory
        before processing. Note: multiline searches must specify ``file``
        buffering.
    :type bufsize: int or str
    :param backup: The file extension to use for a backup of the file before
        editing. Set to ``False`` to skip making a backup.
    :param dry_run: Don't make any edits to the file
    :param search_only: Just search for the pattern; ignore the replacement;
        stop on the first match
    :param show_changes: Output a unified diff of the old file and the new
        file. If ``False`` return a boolean if any changes were made.
        Note: using this option will store two copies of the file in-memory
        (the original version and the edited version) in order to generate the
        diff.

    :rtype: bool or str

    CLI Example:

    .. code-block:: bash

        salt '*' file.replace /etc/httpd/httpd.conf 'LogLevel warn' 'LogLevel info'
        salt '*' file.replace /some/file 'before' 'after' flags='[MULTILINE, IGNORECASE]'
    '''
    if not os.path.exists(path):
        raise SaltInvocationError('File not found: {0}'.format(path))

    if not salt.utils.istextfile(path):
        raise SaltInvocationError(
            'Cannot perform string replacements on a binary file: {0}'
            .format(path)
        )

    flags_num = _get_flags(flags)
    cpattern = re.compile(pattern, flags_num)
    if bufsize == 'file':
        bufsize = os.path.getsize(path)

    # Search the file; track if any changes have been made for the return val
    has_changes = False
    orig_file = []  # used if show_changes
    new_file = []  # used if show_changes
    if not salt.utils.is_windows():
        pre_user = get_user(path)
        pre_group = get_group(path)
        pre_mode = __salt__['config.manage_mode'](get_mode(path))

    # Avoid TypeErrors by forcing repl to be a string
    repl = str(repl)
    for line in fileinput.input(path,
            inplace=not dry_run, backup=False if dry_run else backup,
            bufsize=bufsize, mode='rb'):

        if search_only:
            # Just search; bail as early as a match is found
            result = re.search(cpattern, line)

            if result:
                return True
        else:
            result = re.sub(cpattern, repl, line, count)

            # Identity check each potential change until one change is made
            if has_changes is False and not result == line:
                has_changes = True

            if show_changes:
                orig_file.append(line)
                new_file.append(result)

            if not dry_run:
                print(result, end='', file=sys.stdout)

    if not dry_run and not salt.utils.is_windows():
        check_perms(path, None, pre_user, pre_group, pre_mode)

    if show_changes:
        return ''.join(difflib.unified_diff(orig_file, new_file))

    return has_changes


def search(path,
        pattern,
        flags=0,
        bufsize=1,
        ):
    '''
    Search for occurances of a pattern in a file

    .. versionadded:: 0.17

    Params are identical to :py:func:`~salt.modules.file.replace`.

    CLI Example:

    .. code-block:: bash

        salt '*' file.search /etc/crontab 'mymaintenance.sh'
    '''
    # This function wraps file.replace on purpose in order to enforce
    # consistent usage, compatible regex's, expected behavior, *and* bugs. :)
    # Any enhancements or fixes to one should affect the other.
    return replace(path,
            pattern,
            '',
            flags=flags,
            bufsize=bufsize,
            dry_run=True,
            search_only=True,
            show_changes=False)


def patch(originalfile, patchfile, options='', dry_run=False):
    '''
    .. versionadded:: 0.10.4

    Apply a patch to a file

    Equivalent to::

        patch <options> <originalfile> <patchfile>

    originalfile
        The full path to the file or directory to be patched
    patchfile
        A patch file to apply to ``originalfile``
    options
        Options to pass to patch.

    CLI Example:

    .. code-block:: bash

        salt '*' file.patch /opt/file.txt /tmp/file.txt.patch
    '''
    if dry_run:
        if __grains__['kernel'] in ('FreeBSD', 'OpenBSD'):
            dry_run_opt = ' -C'
        else:
            dry_run_opt = ' --dry-run'
    else:
        dry_run_opt = ''
    cmd = 'patch {0}{1} {2} {3}'.format(
        options, dry_run_opt, originalfile, patchfile)
    return __salt__['cmd.run_all'](cmd)


def contains(path, text):
    '''
    .. deprecated:: 0.17.1
       Use :func:`search` instead.

    Return ``True`` if the file at ``path`` contains ``text``

    CLI Example:

    .. code-block:: bash

        salt '*' file.contains /etc/crontab 'mymaintenance.sh'
    '''
    if not os.path.exists(path):
        return False

    stripped_text = str(text).strip()
    try:
        with salt.utils.filebuffer.BufferedReader(path) as breader:
            for chunk in breader:
                if stripped_text in chunk:
                    return True
        return False
    except (IOError, OSError):
        return False


def contains_regex(path, regex, lchar=''):
    '''
    .. deprecated:: 0.17.1
       Use :func:`search` instead.

    Return True if the given regular expression matches on any line in the text
    of a given file.

    If the lchar argument (leading char) is specified, it
    will strip `lchar` from the left side of each line before trying to match

    CLI Example:

    .. code-block:: bash

        salt '*' file.contains_regex /etc/crontab
    '''
    if not os.path.exists(path):
        return False

    try:
        with salt.utils.fopen(path, 'r') as target:
            for line in target:
                if lchar:
                    line = line.lstrip(lchar)
                if re.search(regex, line):
                    return True
            return False
    except (IOError, OSError):
        return False


def contains_regex_multiline(path, regex):
    '''
    .. deprecated:: 0.17.1
       Use :func:`search` instead.

    Return True if the given regular expression matches anything in the text
    of a given file

    Traverses multiple lines at a time, via the salt BufferedReader (reads in
    chunks)

    CLI Example:

    .. code-block:: bash

        salt '*' file.contains_regex_multiline /etc/crontab '^maint'
    '''
    if not os.path.exists(path):
        return False

    try:
        with salt.utils.filebuffer.BufferedReader(path) as breader:
            for chunk in breader:
                if re.search(regex, chunk, re.MULTILINE):
                    return True
            return False
    except (IOError, OSError):
        return False


def contains_glob(path, glob):
    '''
    .. deprecated:: 0.17.1
       Use :func:`search` instead.

    Return True if the given glob matches a string in the named file

    CLI Example:

    .. code-block:: bash

        salt '*' file.contains_glob /etc/foobar '*cheese*'
    '''
    if not os.path.exists(path):
        return False

    try:
        with salt.utils.filebuffer.BufferedReader(path) as breader:
            for chunk in breader:
                if fnmatch.fnmatch(chunk, glob):
                    return True
            return False
    except (IOError, OSError):
        return False


def append(path, *args):
    '''
    .. versionadded:: 0.9.5

    Append text to the end of a file

    CLI Example:

    .. code-block:: bash

        salt '*' file.append /etc/motd \\
                "With all thine offerings thou shalt offer salt." \\
                "Salt is what makes things taste bad when it isn't in them."
    '''
    # Largely inspired by Fabric's contrib.files.append()

    with salt.utils.fopen(path, "a") as ofile:
        for line in args:
            ofile.write('{0}\n'.format(line))

    return 'Wrote {0} lines to "{1}"'.format(len(args), path)


def touch(name, atime=None, mtime=None):
    '''
    .. versionadded:: 0.9.5

    Just like the ``touch`` command, create a file if it doesn't exist or
    simply update the atime and mtime if it already does.

    atime:
        Access time in Unix epoch time
    mtime:
        Last modification in Unix epoch time

    CLI Example:

    .. code-block:: bash

        salt '*' file.touch /var/log/emptyfile
    '''
    if atime and atime.isdigit():
        atime = int(atime)
    if mtime and mtime.isdigit():
        mtime = int(mtime)
    try:
        if not os.path.exists(name):
            salt.utils.fopen(name, 'a')

        if not atime and not mtime:
            times = None
        elif not mtime and atime:
            times = (atime, time.time())
        elif not atime and mtime:
            times = (time.time(), mtime)
        else:
            times = (atime, mtime)
        os.utime(name, times)

    except TypeError:
        raise SaltInvocationError('atime and mtime must be integers')
    except (IOError, OSError) as exc:
        raise CommandExecutionError(exc.strerror)

    return os.path.exists(name)


def symlink(src, link):
    '''
    Create a symbolic link to a file

    CLI Example:

    .. code-block:: bash

        salt '*' file.symlink /path/to/file /path/to/link
    '''
    if not os.path.isabs(src):
        raise SaltInvocationError('File path must be absolute.')

    try:
        os.symlink(src, link)
        return True
    except (OSError, IOError):
        raise CommandExecutionError('Could not create {0!r}'.format(link))
    return False


def rename(src, dst):
    '''
    Rename a file or directory

    CLI Example:

    .. code-block:: bash

        salt '*' file.rename /path/to/src /path/to/dst
    '''
    if not os.path.isabs(src):
        raise SaltInvocationError('File path must be absolute.')

    try:
        os.rename(src, dst)
        return True
    except OSError:
        raise CommandExecutionError(
            'Could not rename {0!r} to {1!r}'.format(src, dst)
        )
    return False


def copy(src, dst):
    '''
    Copy a file or directory

    CLI Example:

    .. code-block:: bash

        salt '*' file.copy /path/to/src /path/to/dst
    '''
    if not os.path.isabs(src):
        raise SaltInvocationError('File path must be absolute.')

    if not salt.utils.is_windows():
        pre_user = get_user(src)
        pre_group = get_group(src)
        pre_mode = __salt__['config.manage_mode'](get_mode(src))

    try:
        shutil.copyfile(src, dst)
    except OSError:
        raise CommandExecutionError(
            'Could not copy {0!r} to {1!r}'.format(src, dst)
        )
<<<<<<< HEAD
    return False
=======

    if not salt.utils.is_windows():
        check_perms(dst, None, pre_user, pre_group, pre_mode)
    return True
>>>>>>> 524d6813


def stats(path, hash_type='md5', follow_symlink=False):
    '''
    Return a dict containing the stats for a given file

    CLI Example:

    .. code-block:: bash

        salt '*' file.stats /etc/passwd
    '''
    ret = {}
    if not os.path.exists(path):
        return ret
    if follow_symlink:
        pstat = os.stat(path)
    else:
        pstat = os.lstat(path)
    ret['inode'] = pstat.st_ino
    ret['uid'] = pstat.st_uid
    ret['gid'] = pstat.st_gid
    ret['group'] = gid_to_group(pstat.st_gid)
    ret['user'] = uid_to_user(pstat.st_uid)
    ret['atime'] = pstat.st_atime
    ret['mtime'] = pstat.st_mtime
    ret['ctime'] = pstat.st_ctime
    ret['size'] = pstat.st_size
    ret['mode'] = str(oct(stat.S_IMODE(pstat.st_mode)))
    ret['sum'] = get_sum(path, hash_type)
    ret['type'] = 'file'
    if stat.S_ISDIR(pstat.st_mode):
        ret['type'] = 'dir'
    if stat.S_ISCHR(pstat.st_mode):
        ret['type'] = 'char'
    if stat.S_ISBLK(pstat.st_mode):
        ret['type'] = 'block'
    if stat.S_ISREG(pstat.st_mode):
        ret['type'] = 'file'
    if stat.S_ISLNK(pstat.st_mode):
        ret['type'] = 'link'
    if stat.S_ISFIFO(pstat.st_mode):
        ret['type'] = 'pipe'
    if stat.S_ISSOCK(pstat.st_mode):
        ret['type'] = 'socket'
    ret['target'] = os.path.realpath(path)
    return ret


def remove(path):
    '''
    Remove the named file

    CLI Example:

    .. code-block:: bash

        salt '*' file.remove /tmp/foo
    '''
    if not os.path.isabs(path):
        raise SaltInvocationError('File path must be absolute.')

    try:
        if os.path.isfile(path) or os.path.islink(path):
            os.remove(path)
            return True
        elif os.path.isdir(path):
            shutil.rmtree(path)
            return True
    except (OSError, IOError) as exc:
        raise CommandExecutionError(
            'Could not remove {0!r}: {1}'.format(path, exc)
        )
    return False


def directory_exists(path):
    '''
    Tests to see if path is a valid directory.  Returns True/False.

    CLI Example:

    .. code-block:: bash

        salt '*' file.directory_exists /etc

    '''
    return os.path.isdir(path)


def file_exists(path):
    '''
    Tests to see if path is a valid file.  Returns True/False.

    CLI Example:

    .. code-block:: bash

        salt '*' file.file_exists /etc/passwd

    '''
    return os.path.isfile(path)


def restorecon(path, recursive=False):
    '''
    Reset the SELinux context on a given path

    CLI Example:

    .. code-block:: bash

         salt '*' file.restorecon /home/user/.ssh/authorized_keys
    '''
    if recursive:
        cmd = 'restorecon -FR {0}'.format(path)
    else:
        cmd = 'restorecon -F {0}'.format(path)
    return not __salt__['cmd.retcode'](cmd)


def get_selinux_context(path):
    '''
    Get an SELinux context from a given path

    CLI Example:

    .. code-block:: bash

        salt '*' file.get_selinux_context /etc/hosts
    '''
    out = __salt__['cmd.run']('ls -Z {0}'.format(path))
    return out.split(' ')[4]


def set_selinux_context(path,
                        user=None,
                        role=None,
                        type=None,
                        range=None):
    '''
    Set a specific SELinux label on a given path

    CLI Example:

    .. code-block:: bash

        salt '*' file.set_selinux_context path <role> <type> <range>
    '''
    if not any((user, role, type, range)):
        return False

    cmd = 'chcon '
    if user:
        cmd += '-u {0} '.format(user)
    if role:
        cmd += '-r {0} '.format(role)
    if type:
        cmd += '-t {0} '.format(type)
    if range:
        cmd += '-l {0} '.format(range)

    cmd += path
    ret = not __salt__['cmd.retcode'](cmd)
    if ret:
        return get_selinux_context(path)
    else:
        return ret


def source_list(source, source_hash, env):
    '''
    Check the source list and return the source to use

    CLI Example:

    .. code-block:: bash

        salt '*' file.source_list salt://http/httpd.conf '{hash_type: 'md5', 'hsum': <md5sum>}' base
    '''
    # get the master file list
    if isinstance(source, list):
        mfiles = __salt__['cp.list_master'](env)
        mdirs = __salt__['cp.list_master_dirs'](env)
        for single in source:
            if isinstance(single, dict):
                single = next(iter(single))
            try:
                sname, senv = single.split('?env=')
            except ValueError:
                continue
            else:
                mfiles += ["{0}?env={1}".format(f, senv)
                           for f in __salt__['cp.list_master'](senv)]
                mdirs += ["{0}?env={1}".format(d, senv)
                          for d in __salt__['cp.list_master_dirs'](senv)]

        for single in source:
            if isinstance(single, dict):
                # check the proto, if it is http or ftp then download the file
                # to check, if it is salt then check the master list
                if len(single) != 1:
                    continue
                single_src = next(iter(single))
                single_hash = single[single_src]
                proto = salt._compat.urlparse(single_src).scheme
                if proto == 'salt':
                    if single_src[7:] in mfiles or single_src[7:] in mdirs:
                        source = single_src
                        break
                elif proto.startswith('http') or proto == 'ftp':
                    dest = salt.utils.mkstemp()
                    fn_ = __salt__['cp.get_url'](single_src, dest)
                    os.remove(fn_)
                    if fn_:
                        source = single_src
                        source_hash = single_hash
                        break
            elif isinstance(single, salt._compat.string_types):
                if single[7:] in mfiles or single[7:] in mdirs:
                    source = single
                    break
    return source, source_hash


def get_managed(
        name,
        template,
        source,
        source_hash,
        user,
        group,
        mode,
        env,
        context,
        defaults,
        **kwargs):
    '''
    Return the managed file data for file.managed

    CLI Example:

    .. code-block:: bash

        salt '*' file.get_managed /etc/httpd/conf.d/httpd.conf jinja salt://http/httpd.conf '{hash_type: 'md5', 'hsum': <md5sum>}' root root '755' base None None
    '''
    # If the file is a template and the contents is managed
    # then make sure to copy it down and templatize  things.
    sfn = ''
    source_sum = {}
    if template and source:
        sfn = __salt__['cp.cache_file'](source, env)
        if not os.path.exists(sfn):
            return sfn, {}, 'Source file {0} not found'.format(source)
        if template in salt.utils.templates.TEMPLATE_REGISTRY:
            context_dict = defaults if defaults else {}
            if context:
                context_dict.update(context)
            data = salt.utils.templates.TEMPLATE_REGISTRY[template](
                sfn,
                name=name,
                source=source,
                user=user,
                group=group,
                mode=mode,
                env=env,
                context=context_dict,
                salt=__salt__,
                pillar=__pillar__,
                grains=__grains__,
                opts=__opts__,
                **kwargs)
        else:
            return sfn, {}, ('Specified template format {0} is not supported'
                             ).format(template)

        if data['result']:
            sfn = data['data']
            hsum = get_hash(sfn)
            source_sum = {'hash_type': 'md5',
                          'hsum': hsum}
        else:
            __clean_tmp(sfn)
            return sfn, {}, data['data']
    else:
        # Copy the file down if there is a source
        if source:
            if salt._compat.urlparse(source).scheme == 'salt':
                source_sum = __salt__['cp.hash_file'](source, env)
                if not source_sum:
                    return '', {}, 'Source file {0} not found'.format(source)
            elif source_hash:
                protos = ['salt', 'http', 'https', 'ftp']
                if salt._compat.urlparse(source_hash).scheme in protos:
                    # The source_hash is a file on a server
                    hash_fn = __salt__['cp.cache_file'](source_hash)
                    if not hash_fn:
                        return '', {}, 'Source hash file {0} not found'.format(
                            source_hash)
                    hash_fn_fopen = salt.utils.fopen(hash_fn, 'r')
                    for line in hash_fn_fopen.read().splitlines():
                        line = line.strip()
                        if ' ' not in line:
                            hashstr = line
                            break
                        elif line.startswith('{0} '.format(name)):
                            hashstr = line.split()[1]
                            break
                    else:
                        hashstr = ''  # NOT FOUND
                    comps = hashstr.split('=')
                    if len(comps) < 2:
                        return '', {}, ('Source hash file {0} contains an '
                                        'invalid hash format, it must be in '
                                        'the format <hash type>=<hash>'
                                        ).format(source_hash)
                    source_sum['hsum'] = comps[1].strip()
                    source_sum['hash_type'] = comps[0].strip()
                else:
                    # The source_hash is a hash string
                    comps = source_hash.split('=')
                    if len(comps) < 2:
                        return '', {}, ('Source hash file {0} contains an '
                                        'invalid hash format, it must be in '
                                        'the format <hash type>=<hash>'
                                        ).format(source_hash)
                    source_sum['hsum'] = comps[1].strip()
                    source_sum['hash_type'] = comps[0].strip()
            else:
                return '', {}, ('Unable to determine upstream hash of'
                                ' source file {0}').format(source)
    return sfn, source_sum, ''


def check_perms(name, ret, user, group, mode):
    '''
    Check the permissions on files and chown if needed

    CLI Example:

    .. code-block:: bash

        salt '*' file.check_perms /etc/sudoers '{}' root root 400
    '''
    if not ret:
        ret = {'name': name,
               'changes': {},
               'comment': [],
               'result': True}
        orig_comment = ''
    else:
        orig_comment = ret['comment']
        ret['comment'] = []

    # Check permissions
    perms = {}
    perms['luser'] = get_user(name)
    perms['lgroup'] = get_group(name)
    perms['lmode'] = __salt__['config.manage_mode'](get_mode(name))

    # Mode changes if needed
    if mode is not None:
        mode = __salt__['config.manage_mode'](mode)
        if mode != perms['lmode']:
            if __opts__['test'] is True:
                ret['changes']['mode'] = mode
            else:
                set_mode(name, mode)
                if mode != __salt__['config.manage_mode'](get_mode(name)):
                    ret['result'] = False
                    ret['comment'].append(
                        'Failed to change mode to {0}'.format(mode)
                    )
                else:
                    ret['changes']['mode'] = mode
    # user/group changes if needed, then check if it worked
    if user:
        if user != perms['luser']:
            perms['cuser'] = user
    if group:
        if group != perms['lgroup']:
            perms['cgroup'] = group
    if 'cuser' in perms or 'cgroup' in perms:
        if not __opts__['test']:
            if user is None:
                user = perms['luser']
            if group is None:
                group = perms['lgroup']
            try:
                chown(name, user, group)
            except OSError:
                ret['result'] = False

    if user:
        if user != get_user(name):
            if __opts__['test'] is True:
                ret['changes']['user'] = user
            else:
                ret['result'] = False
                ret['comment'].append('Failed to change user to {0}'
                                      .format(user))
        elif 'cuser' in perms:
            ret['changes']['user'] = user
    if group:
        if group != get_group(name):
            if __opts__['test'] is True:
                ret['changes']['group'] = group
            else:
                ret['result'] = False
                ret['comment'].append('Failed to change group to {0}'
                                      .format(group))
        elif 'cgroup' in perms:
            ret['changes']['group'] = group

    if isinstance(orig_comment, basestring):
        if orig_comment:
            ret['comment'].insert(0, orig_comment)
        ret['comment'] = '; '.join(ret['comment'])
    if __opts__['test'] is True and ret['changes']:
        ret['result'] = None
    return ret, perms


def check_managed(
        name,
        source,
        source_hash,
        user,
        group,
        mode,
        template,
        makedirs,
        context,
        defaults,
        env,
        contents=None,
        **kwargs):
    '''
    Check to see what changes need to be made for a file

    CLI Example:

    .. code-block:: bash

        salt '*' file.check_managed /etc/httpd/conf.d/httpd.conf salt://http/httpd.conf '{hash_type: 'md5', 'hsum': <md5sum>}' root, root, '755' jinja True None None base
    '''
    # If the source is a list then find which file exists
    source, source_hash = source_list(source, source_hash, env)

    sfn = ''
    source_sum = None

    if contents is None:
        # Gather the source file from the server
        sfn, source_sum, comments = get_managed(
            name,
            template,
            source,
            source_hash,
            user,
            group,
            mode,
            env,
            context,
            defaults,
            **kwargs)
        if comments:
            __clean_tmp(sfn)
            return False, comments
    changes = check_file_meta(name, sfn, source, source_sum, user,
                              group, mode, env, template, contents)
    __clean_tmp(sfn)
    if changes:
        log.info(changes)
        comments = ['The following values are set to be changed:\n']
        comments.extend('{0}: {1}\n'.format(key, val)
                        for key, val in changes.iteritems())
        return None, ''.join(comments)
    return True, 'The file {0} is in the correct state'.format(name)


def check_file_meta(
        name,
        sfn,
        source,
        source_sum,
        user,
        group,
        mode,
        env,
        template=None,
        contents=None):
    '''
    Check for the changes in the file metadata.

    CLI Example:

    .. code-block:: bash

        salt '*' file.check_file_meta /etc/httpd/conf.d/httpd.conf salt://http/httpd.conf '{hash_type: 'md5', 'hsum': <md5sum>}' root, root, '755' base
    '''
    changes = {}
    if not source_sum:
        source_sum = dict()
    lstats = stats(name, source_sum.get('hash_type'), 'md5')
    if not lstats:
        changes['newfile'] = name
        return changes
    if 'hsum' in source_sum:
        if source_sum['hsum'] != lstats['sum']:
            if not sfn and source:
                sfn = __salt__['cp.cache_file'](source, env)
            if sfn:
                if __salt__['config.option']('obfuscate_templates'):
                    changes['diff'] = '<Obfuscated Template>'
                else:
                    # Check to see if the files are bins
                    bdiff = _binary_replace(name, sfn)
                    if bdiff:
                        changes['diff'] = bdiff
                    else:
                        with contextlib.nested(
                                salt.utils.fopen(sfn, 'rb'),
                                salt.utils.fopen(name, 'rb')) as (src, name_):
                            slines = src.readlines()
                            nlines = name_.readlines()
                        changes['diff'] = \
                            ''.join(difflib.unified_diff(nlines, slines))
            else:
                changes['sum'] = 'Checksum differs'

    if contents is not None:
        # Write a tempfile with the static contents
        tmp = salt.utils.mkstemp(text=True)
        with salt.utils.fopen(tmp, 'w') as tmp_:
            tmp_.write(str(contents))
        # Compare the static contents with the named file
        with contextlib.nested(
                salt.utils.fopen(tmp, 'rb'),
                salt.utils.fopen(name, 'rb')) as (src, name_):
            slines = src.readlines()
            nlines = name_.readlines()
        if ''.join(nlines) != ''.join(slines):
            if __salt__['config.option']('obfuscate_templates'):
                changes['diff'] = '<Obfuscated Template>'
            else:
                if salt.utils.istextfile(name):
                    changes['diff'] = \
                        ''.join(difflib.unified_diff(nlines, slines))
                else:
                    changes['diff'] = 'Replace binary file with text file'

    if user is not None and user != lstats['user']:
        changes['user'] = user
    if group is not None and group != lstats['group']:
        changes['group'] = group
    # Normalize the file mode
    smode = __salt__['config.manage_mode'](lstats['mode'])
    mode = __salt__['config.manage_mode'](mode)
    if mode is not None and mode != smode:
        changes['mode'] = mode
    return changes


def get_diff(
        minionfile,
        masterfile,
        env='base'):
    '''
    Return unified diff of file compared to file on master

    CLI Example:

    .. code-block:: bash

        salt '*' file.get_diff /home/fred/.vimrc salt://users/fred/.vimrc
    '''
    ret = ''

    if not os.path.exists(minionfile):
        ret = 'File {0} does not exist on the minion'.format(minionfile)
        return ret

    sfn = __salt__['cp.cache_file'](masterfile, env)
    if sfn:
        with contextlib.nested(salt.utils.fopen(sfn, 'r'),
                               salt.utils.fopen(minionfile, 'r')) \
                as (src, name_):
            slines = src.readlines()
            nlines = name_.readlines()
        if ''.join(nlines) != ''.join(slines):
            bdiff = _binary_replace(minionfile, sfn)
            if bdiff:
                ret += bdiff
            else:
                ret += ''.join(difflib.unified_diff(nlines, slines,
                                                    minionfile, masterfile))
    else:
        ret = 'Failed to copy file from master'

    return ret


def manage_file(name,
                sfn,
                ret,
                source,
                source_sum,
                user,
                group,
                mode,
                env,
                backup,
                template=None,
                show_diff=True,
                contents=None,
                dir_mode=None):
    '''
    Checks the destination against what was retrieved with get_managed and
    makes the appropriate modifications (if necessary).

    CLI Example:

    .. code-block:: bash

        salt '*' file.manage_file /etc/httpd/conf.d/httpd.conf '{}' salt://http/httpd.conf '{hash_type: 'md5', 'hsum': <md5sum>}' root root '755' base ''
    '''
    if not ret:
        ret = {'name': name,
               'changes': {},
               'comment': '',
               'result': True}

    # Check changes if the target file exists
    if os.path.isfile(name):
        # Only test the checksums on files with managed contents
        if source:
            name_sum = get_hash(name, source_sum['hash_type'])

        # Check if file needs to be replaced
        if source and source_sum['hsum'] != name_sum:
            if not sfn:
                sfn = __salt__['cp.cache_file'](source, env)
            if not sfn:
                return _error(
                    ret, 'Source file {0} not found'.format(source))
            # If the downloaded file came from a non salt server source verify
            # that it matches the intended sum value
            if salt._compat.urlparse(source).scheme != 'salt':
                dl_sum = get_hash(sfn, source_sum['hash_type'])
                if dl_sum != source_sum['hsum']:
                    ret['comment'] = ('File sum set for file {0} of {1} does '
                                      'not match real sum of {2}'
                                      ).format(name,
                                               source_sum['hsum'],
                                               dl_sum)
                    ret['result'] = False
                    return ret

            # Print a diff equivalent to diff -u old new
            if __salt__['config.option']('obfuscate_templates'):
                ret['changes']['diff'] = '<Obfuscated Template>'
            elif not show_diff:
                ret['changes']['diff'] = '<show_diff=False>'
            else:
                # Check to see if the files are bins
                bdiff = _binary_replace(name, sfn)
                if bdiff:
                    ret['changes']['diff'] = bdiff
                else:
                    with contextlib.nested(
                            salt.utils.fopen(sfn, 'rb'),
                            salt.utils.fopen(name, 'rb')) as (src, name_):
                        slines = src.readlines()
                        nlines = name_.readlines()
                    ret['changes']['diff'] = \
                        ''.join(difflib.unified_diff(nlines, slines))

            # Pre requisites are met, and the file needs to be replaced, do it
            try:
                salt.utils.copyfile(sfn,
                                    name,
                                    __salt__['config.backup_mode'](backup),
                                    __opts__['cachedir'])
            except IOError:
                __clean_tmp(sfn)
                return _error(
                    ret, 'Failed to commit change, permission error')

        if contents is not None:
            # Write the static contents to a temporary file
            tmp = salt.utils.mkstemp(text=True)
            with salt.utils.fopen(tmp, 'w') as tmp_:
                tmp_.write(str(contents))

            # Compare contents of files to know if we need to replace
            with contextlib.nested(
                    salt.utils.fopen(tmp, 'rb'),
                    salt.utils.fopen(name, 'rb')) as (src, name_):
                slines = src.readlines()
                nlines = name_.readlines()
                different = ''.join(slines) != ''.join(nlines)

            if different:
                if __salt__['config.option']('obfuscate_templates'):
                    ret['changes']['diff'] = '<Obfuscated Template>'
                elif not show_diff:
                    ret['changes']['diff'] = '<show_diff=False>'
                else:
                    if salt.utils.istextfile(name):
                        ret['changes']['diff'] = \
                            ''.join(difflib.unified_diff(nlines, slines))
                    else:
                        ret['changes']['diff'] = \
                            'Replace binary file with text file'

                # Pre requisites are met, the file needs to be replaced, do it
                try:
                    salt.utils.copyfile(tmp,
                                        name,
                                        __salt__['config.backup_mode'](backup),
                                        __opts__['cachedir'])
                except IOError:
                    __clean_tmp(tmp)
                    return _error(
                        ret, 'Failed to commit change, permission error')
            __clean_tmp(tmp)

        ret, perms = check_perms(name, ret, user, group, mode)

        if ret['changes']:
            ret['comment'] = 'File {0} updated'.format(name)

        elif not ret['changes'] and ret['result']:
            ret['comment'] = 'File {0} is in the correct state'.format(name)
        __clean_tmp(sfn)
        return ret
    else:
        # Only set the diff if the file contents is managed
        if source:
            # It is a new file, set the diff accordingly
            ret['changes']['diff'] = 'New file'
            # Apply the new file
            if not sfn:
                sfn = __salt__['cp.cache_file'](source, env)
            if not sfn:
                return _error(
                    ret, 'Source file {0} not found'.format(source))
            # If the downloaded file came from a non salt server source verify
            # that it matches the intended sum value
            if salt._compat.urlparse(source).scheme != 'salt':
                dl_sum = get_hash(sfn, source_sum['hash_type'])
                if dl_sum != source_sum['hsum']:
                    ret['comment'] = ('File sum set for file {0} of {1} does '
                                      'not match real sum of {2}'
                                      ).format(name,
                                               source_sum['hsum'],
                                               dl_sum)
                    ret['result'] = False
                    return ret

            if not os.path.isdir(os.path.dirname(name)):
                if makedirs:
                    makedirs(name, user=user, group=group, mode=dir_mode or mode)
                else:
                    __clean_tmp(sfn)
                    return _error(ret, 'Parent directory not present')
        else:
            if not os.path.isdir(os.path.dirname(name)):
                if makedirs:
                    makedirs(name, user=user, group=group, mode=mode)
                else:
                    __clean_tmp(sfn)
                    return _error(ret, 'Parent directory not present')

            # Create the file, user rw-only if mode will be set to prevent
            # a small security race problem before the permissions are set
            if mode:
                current_umask = os.umask(077)

            # Create a new file when test is False and source is None
            if contents is None:
                if not __opts__['test']:
                    if touch(name):
                        ret['changes']['new'] = 'file {0} created'.format(name)
                        ret['comment'] = 'Empty file'
                    else:
                        return _error(
                            ret, 'Empty file {0} not created'.format(name)
                        )
            else:
                if not __opts__['test']:
                    if touch(name):
                        ret['changes']['diff'] = 'New file'
                    else:
                        return _error(
                            ret, 'File {0} not created'.format(name)
                        )

            if mode:
                os.umask(current_umask)

        if contents is not None:
            # Write the static contents to a temporary file
            tmp = salt.utils.mkstemp(text=True)
            with salt.utils.fopen(tmp, 'w') as tmp_:
                tmp_.write(str(contents))
            # Copy into place
            salt.utils.copyfile(tmp,
                                name,
                                __salt__['config.backup_mode'](backup),
                                __opts__['cachedir'])
            __clean_tmp(tmp)
        # Now copy the file contents if there is a source file
        elif sfn:
            salt.utils.copyfile(sfn,
                                name,
                                __salt__['config.backup_mode'](backup),
                                __opts__['cachedir'])
            __clean_tmp(sfn)

        # This is a new file, if no mode specified, use the umask to figure
        # out what mode to use for the new file.
        if mode is None:
            # Get current umask
            mask = os.umask(0)
            os.umask(mask)
            # Calculate the mode value that results from the umask
            mode = oct((0777 ^ mask) & 0666)
        ret, perms = check_perms(name, ret, user, group, mode)

        if not ret['comment']:
            ret['comment'] = 'File ' + name + ' updated'

        if __opts__['test']:
            ret['comment'] = 'File ' + name + ' not updated'
        elif not ret['changes'] and ret['result']:
            ret['comment'] = 'File ' + name + ' is in the correct state'
        __clean_tmp(sfn)
        return ret


def mkdir(dir_path,
          user=None,
          group=None,
          mode=None):
    '''
    Ensure that a directory is available.

    CLI Example:

    .. code-block:: bash

        salt '*' file.mkdir /opt/jetty/context
    '''
    directory = os.path.normpath(dir_path)

    if not os.path.isdir(directory):
        # If a caller such as managed() is invoked  with makedirs=True, make
        # sure that any created dirs are created with the same user and group
        # to follow the principal of least surprise method.
        makedirs_perms(directory, user, group, mode)


def makedirs(path,
             user=None,
             group=None,
             mode=None):
    '''
    Ensure that the directory containing this path is available.

    CLI Example:

    .. code-block:: bash

        salt '*' file.makedirs /opt/code
    '''
    # walk up the directory structure until we find the first existing
    # directory
    dirname = os.path.normpath(os.path.dirname(path))

    if os.path.isdir(dirname):
        # There's nothing for us to do
        return 'Directory {0!r} already exists'.format(path)

    if os.path.exists(dirname):
        return 'The path {0!r} already exists and is not a directory'.format(
            path
        )

    directories_to_create = []
    while True:
        if os.path.isdir(dirname):
            break

        directories_to_create.append(dirname)
        dirname = os.path.dirname(dirname)

    # create parent directories from the topmost to the most deeply nested one
    directories_to_create.reverse()
    for directory_to_create in directories_to_create:
        # all directories have the user, group and mode set!!
        mkdir(directory_to_create, user=user, group=group, mode=mode)


def makedirs_perms(name,
                   user=None,
                   group=None,
                   mode='0755'):
    '''
    Taken and modified from os.makedirs to set user, group and mode for each
    directory created.

    CLI Example:

    .. code-block:: bash

        salt '*' file.makedirs_perms /opt/code
    '''
    path = os.path
    head, tail = path.split(name)
    if not tail:
        head, tail = path.split(head)
    if head and tail and not path.exists(head):
        try:
            makedirs_perms(head, user, group, mode)
        except OSError as exc:
            # be happy if someone already created the path
            if exc.errno != errno.EEXIST:
                raise
        if tail == os.curdir:  # xxx/newdir/. exists if xxx/newdir exists
            return
    os.mkdir(name)
    check_perms(name,
                None,
                user,
                group,
                int('{0}'.format(mode)) if mode else None)


def get_devmm(name):
    '''
    Get major/minor info from a device

    CLI Example:

    .. code-block:: bash

       salt '*' file.get_devmm /dev/chr
    '''
    if is_chrdev(name) or is_blkdev(name):
        stat_structure = os.stat(name)
        return (
                os.major(stat_structure.st_rdev),
                os.minor(stat_structure.st_rdev))
    else:
        return (0, 0)


def is_chrdev(name):
    '''
    Check if a file exists and is a character device.

    CLI Example:

    .. code-block:: bash

       salt '*' file.is_chrdev /dev/chr
    '''
    stat_structure = None
    try:
        stat_structure = os.stat(name)
    except OSError as exc:
        if exc.errno == errno.ENOENT:
            #If the character device does not exist in the first place
            return False
        else:
            raise
    return stat.S_ISCHR(stat_structure.st_mode)


def mknod_chrdev(name,
                 major,
                 minor,
                 user=None,
                 group=None,
                 mode='0660'):
    '''
    Create a character device.

    CLI Example:

    .. code-block:: bash

       salt '*' file.mknod_chrdev /dev/chr 180 31
    '''
    ret = {'name': name,
           'changes': {},
           'comment': '',
           'result': False}
    log.debug("Creating character device name:{0} major:{1} minor:{2} mode:{3}".format(name,
                                                                                       major,
                                                                                       minor,
                                                                                       mode))
    try:
        if __opts__['test']:
            ret['changes'] = {'new': 'Character device {0} created.'.format(name)}
            ret['result'] = None
        else:
            if os.mknod(name,
                        int(str(mode).lstrip('0'), 8) | stat.S_IFCHR,
                        os.makedev(major, minor)) is None:
                ret['changes'] = {'new': 'Character device {0} created.'.format(name)}
                ret['result'] = True
    except OSError as exc:
        # be happy it is already there....however, if you are trying to change the
        # major/minor, you will need to unlink it first as os.mknod will not overwrite
        if exc.errno != errno.EEXIST:
            raise
        else:
            ret['comment'] = 'File {0} exists and cannot be overwritten'.format(name)
    #quick pass at verifying the permissions of the newly created character device
    check_perms(name,
                None,
                user,
                group,
                int('{0}'.format(mode)) if mode else None)
    return ret


def is_blkdev(name):
    '''
    Check if a file exists and is a block device.

    CLI Example:

    .. code-block:: bash

       salt '*' file.is_blkdev /dev/blk
    '''
    stat_structure = None
    try:
        stat_structure = os.stat(name)
    except OSError as exc:
        if exc.errno == errno.ENOENT:
            #If the block device does not exist in the first place
            return False
        else:
            raise
    return stat.S_ISBLK(stat_structure.st_mode)


def mknod_blkdev(name,
                 major,
                 minor,
                 user=None,
                 group=None,
                 mode='0660'):
    '''
    Create a block device.

    CLI Example:

    .. code-block:: bash

       salt '*' file.mknod_blkdev /dev/blk 8 999
    '''
    ret = {'name': name,
           'changes': {},
           'comment': '',
           'result': False}
    log.debug("Creating block device name:{0} major:{1} minor:{2} mode:{3}".format(name,
                                                                                   major,
                                                                                   minor,
                                                                                   mode))
    try:
        if __opts__['test']:
            ret['changes'] = {'new': 'Block device {0} created.'.format(name)}
            ret['result'] = None
        else:
            if os.mknod(name,
                        int(str(mode).lstrip('0'), 8) | stat.S_IFBLK,
                        os.makedev(major, minor)) is None:
                ret['changes'] = {'new': 'Block device {0} created.'.format(name)}
                ret['result'] = True
    except OSError as exc:
        # be happy it is already there....however, if you are trying to change the
        # major/minor, you will need to unlink it first as os.mknod will not overwrite
        if exc.errno != errno.EEXIST:
            raise
        else:
            ret['comment'] = 'File {0} exists and cannot be overwritten'.format(name)
    #quick pass at verifying the permissions of the newly created block device
    check_perms(name,
                None,
                user,
                group,
                int('{0}'.format(mode)) if mode else None)
    return ret


def is_fifo(name):
    '''
    Check if a file exists and is a FIFO.

    CLI Example:

    .. code-block:: bash

       salt '*' file.is_fifo /dev/fifo
    '''
    stat_structure = None
    try:
        stat_structure = os.stat(name)
    except OSError as exc:
        if exc.errno == errno.ENOENT:
            #If the fifo does not exist in the first place
            return False
        else:
            raise
    return stat.S_ISFIFO(stat_structure.st_mode)


def mknod_fifo(name,
               user=None,
               group=None,
               mode='0660'):
    '''
    Create a FIFO pipe.

    CLI Example:

    .. code-block:: bash

       salt '*' file.mknod_fifo /dev/fifo
    '''
    ret = {'name': name,
           'changes': {},
           'comment': '',
           'result': False}
    log.debug("Creating FIFO name:{0}".format(name))
    try:
        if __opts__['test']:
            ret['changes'] = {'new': 'Fifo pipe {0} created.'.format(name)}
            ret['result'] = None
        else:
            if os.mkfifo(name, int(str(mode).lstrip('0'), 8)) is None:
                ret['changes'] = {'new': 'Fifo pipe {0} created.'.format(name)}
                ret['result'] = True
    except OSError as exc:
        #be happy it is already there
        if exc.errno != errno.EEXIST:
            raise
        else:
            ret['comment'] = 'File {0} exists and cannot be overwritten'.format(name)
    #quick pass at verifying the permissions of the newly created fifo
    check_perms(name,
                None,
                user,
                group,
                int('{0}'.format(mode)) if mode else None)
    return ret


def mknod(name,
          ntype,
          major=0,
          minor=0,
          user=None,
          group=None,
          mode='0600'):
    '''
    Create a block device, character device, or fifo pipe.
    Identical to the gnu mknod.

    CLI Examples:

   .. code-block:: bash

      salt '*' file.mknod /dev/chr c 180 31
      salt '*' file.mknod /dev/blk b 8 999
      salt '*' file.nknod /dev/fifo p
    '''
    ret = False
    makedirs(name,
             user,
             group)
    if ntype == 'c':
        ret = mknod_chrdev(name,
                           major,
                           minor,
                           user,
                           group,
                           mode)
    elif ntype == 'b':
        ret = mknod_blkdev(name,
                            major,
                            minor,
                            user,
                            group,
                            mode)
    elif ntype == 'p':
        ret = mknod_fifo(name,
                          user,
                          group,
                          mode)
    else:
        raise Exception("Node type unavailable: '{0}'. Available node types are character ('c'), block ('b'), and pipe ('p').".format(ntype))
    return ret


def list_backups(path, limit=None):
    '''
    .. note::
        This function will be available in version 0.17.0.

    Lists the previous versions of a file backed up using Salt's :doc:`file
    state backup </ref/states/backup_mode>` system.

    path
        The path on the minion to check for backups
    limit
        Limit the number of results to the most recent N backups

    CLI Example:

    .. code-block:: bash

        salt '*' file.list_backups /foo/bar/baz.txt
    '''
    try:
        limit = int(limit)
    except TypeError:
        pass
    except ValueError:
        log.error('file.list_backups: \'limit\' value must be numeric')
        limit = None

    bkroot = _get_bkroot()
    parent_dir, basename = os.path.split(path)
    # Figure out full path of location of backup file in minion cache
    bkdir = os.path.join(bkroot, parent_dir[1:])

    files = {}
    for fn in [x for x in os.listdir(bkdir)
               if os.path.isfile(os.path.join(bkdir, x))]:
        strpfmt = '{0}_%a_%b_%d_%H:%M:%S_%f_%Y'.format(basename)
        try:
            timestamp = datetime.datetime.strptime(fn, strpfmt)
        except ValueError:
            # File didn't match the strp format string, so it's not a backup
            # for this file. Move on to the next one.
            continue
        files.setdefault(timestamp, {})['Backup Time'] = \
            timestamp.strftime('%a %b %d %Y %H:%M:%S.%f')
        location = os.path.join(bkdir, fn)
        files[timestamp]['Size'] = os.stat(location).st_size
        files[timestamp]['Location'] = location

    return dict(zip(
        range(len(files)),
        [files[x] for x in sorted(files, reverse=True)[:limit]]
    ))

list_backup = list_backups


def restore_backup(path, backup_id):
    '''
    .. note::
        This function will be available in version 0.17.0.

    Restore a previous version of a file that was backed up using Salt's
    :doc:`file state backup </ref/states/backup_mode>` system.

    path
        The path on the minion to check for backups
    backup_id
        The numeric id for the backup you wish to restore, as found using
        :mod:`file.list_backups <salt.modules.file.list_backups>`

    CLI Example:

    .. code-block:: bash

        salt '*' file.restore_backup /foo/bar/baz.txt 0
    '''
    # Note: This only supports minion backups, so this function will need to be
    # modified if/when master backups are implemented.
    ret = {'result': False,
           'comment': 'Invalid backup_id \'{0}\''.format(backup_id)}
    try:
        if len(str(backup_id)) == len(str(int(backup_id))):
            backup = list_backups(path)[int(backup_id)]
        else:
            return ret
    except ValueError:
        return ret
    except KeyError:
        ret['comment'] = 'backup_id \'{0}\' does not exist for ' \
                         '{1}'.format(backup_id, path)
        return ret

    salt.utils.backup_minion(path, _get_bkroot())
    try:
        shutil.copyfile(backup['Location'], path)
    except IOError as exc:
        ret['comment'] = \
            'Unable to restore {0} to {1}: ' \
            '{2}'.format(backup['Location'], path, exc)
        return ret
    else:
        ret['result'] = True
        ret['comment'] = 'Successfully restored {0} to ' \
                         '{1}'.format(backup['Location'], path)

    # Try to set proper ownership
    try:
        fstat = os.stat(path)
    except (OSError, IOError):
        ret['comment'] += ', but was unable to set ownership'
    else:
        os.chown(path, fstat.st_uid, fstat.st_gid)

    return ret


def delete_backup(path, backup_id):
    '''
    .. note::
        This function will be available in version 0.17.0.

    Restore a previous version of a file that was backed up using Salt's
    :doc:`file state backup </ref/states/backup_mode>` system.

    path
        The path on the minion to check for backups
    backup_id
        The numeric id for the backup you wish to delete, as found using
        :mod:`file.list_backups <salt.modules.file.list_backups>`

    CLI Example:

    .. code-block:: bash

        salt '*' file.restore_backup /foo/bar/baz.txt 0
    '''
    ret = {'result': False,
           'comment': 'Invalid backup_id \'{0}\''.format(backup_id)}
    try:
        if len(str(backup_id)) == len(str(int(backup_id))):
            backup = list_backups(path)[int(backup_id)]
        else:
            return ret
    except ValueError:
        return ret
    except KeyError:
        ret['comment'] = 'backup_id \'{0}\' does not exist for ' \
                         '{1}'.format(backup_id, path)
        return ret

    try:
        os.remove(backup['Location'])
    except IOError as exc:
        ret['comment'] = 'Unable to remove {0}: {1}'.format(backup['Location'],
                                                            exc)
    else:
        ret['result'] = True
        ret['comment'] = 'Successfully removed {0}'.format(backup['Location'])

    return ret

remove_backup = delete_backup<|MERGE_RESOLUTION|>--- conflicted
+++ resolved
@@ -1325,14 +1325,10 @@
         raise CommandExecutionError(
             'Could not copy {0!r} to {1!r}'.format(src, dst)
         )
-<<<<<<< HEAD
-    return False
-=======
 
     if not salt.utils.is_windows():
         check_perms(dst, None, pre_user, pre_group, pre_mode)
     return True
->>>>>>> 524d6813
 
 
 def stats(path, hash_type='md5', follow_symlink=False):
