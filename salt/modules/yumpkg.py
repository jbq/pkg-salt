--- conflicted
+++ resolved
@@ -231,24 +231,15 @@
     that packages that are for the system architecture should not have the
     architecture specified in the passed string.
     '''
-<<<<<<< HEAD
-=======
     all_arches = rpmUtils.arch.getArchList()
     if not any(name.endswith('.{0}'.format(x)) for x in all_arches):
         return name, __grains__['cpuarch']
->>>>>>> 524d6813
     try:
         pkgname, pkgarch = name.rsplit('.', 1)
     except ValueError:
         return name, __grains__['cpuarch']
-<<<<<<< HEAD
-    if pkgarch in rpmUtils.arch.legitMultiArchesInSameLib() + ['noarch']:
-        pkgname = name
-    return pkgname, pkgarch
-=======
     else:
         return pkgname, pkgarch
->>>>>>> 524d6813
 
 
 def latest_version(*names, **kwargs):
