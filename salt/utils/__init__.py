--- conflicted
+++ resolved
@@ -180,8 +180,6 @@
     return colors
 
 
-<<<<<<< HEAD
-=======
 def get_context(template, line, num_lines=5, marker=None):
     '''
     Returns debugging context around a line in a given string
@@ -217,7 +215,6 @@
     return '---\n{0}\n---'.format('\n'.join(buf))
 
 
->>>>>>> 524d6813
 def daemonize(redirect_out=True):
     '''
     Daemonize a process
@@ -905,8 +902,6 @@
     '''
     fhandle = open(*args, **kwargs)
     if HAS_FCNTL:
-<<<<<<< HEAD
-=======
         # modify the file descriptor on systems with fcntl
         # unix and unix-like systems only
         try:
@@ -923,7 +918,6 @@
 def flopen(*args, **kwargs):
     fhandle = open(*args, **kwargs)
     if HAS_FCNTL:
->>>>>>> 524d6813
         # modify the file descriptor on systems with fcntl
         # unix and unix-like systems only
         try:
@@ -931,25 +925,6 @@
         except AttributeError:
             FD_CLOEXEC = 1                  # pylint: disable=C0103
         old_flags = fcntl.fcntl(fhandle.fileno(), fcntl.F_GETFD)
-<<<<<<< HEAD
-        if 'lock' in kwargs:
-            fcntl.flock(fhandle.fileno(), fcntl.LOCK_SH)
-        fcntl.fcntl(fhandle.fileno(), fcntl.F_SETFD, old_flags | FD_CLOEXEC)
-    return fhandle
-
-
-def flopen(*args, **kwargs):
-    fhandle = open(*args, **kwargs)
-    if HAS_FCNTL:
-        # modify the file descriptor on systems with fcntl
-        # unix and unix-like systems only
-        try:
-            FD_CLOEXEC = fcntl.FD_CLOEXEC   # pylint: disable=C0103
-        except AttributeError:
-            FD_CLOEXEC = 1                  # pylint: disable=C0103
-        old_flags = fcntl.fcntl(fhandle.fileno(), fcntl.F_GETFD)
-=======
->>>>>>> 524d6813
         fcntl.flock(fhandle.fileno(), fcntl.LOCK_SH)
         fcntl.fcntl(fhandle.fileno(), fcntl.F_SETFD, old_flags | FD_CLOEXEC)
     return fhandle
