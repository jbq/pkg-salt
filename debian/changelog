<<<<<<< HEAD
salt (2014.1.5+ds-5saucy1) saucy; urgency=medium

  * [5703273] Update to dependencies for saucy
  * [00bdf3e] Update of ubuntu packaging files from upstream
  * [a682264] Fix for salt issues #11274 and #10967
  * [de13b30] Added /etc/default/salt-minion file to pick up env vars
  * [45d295f] Re-added salt ufw config file
  * [1c3b3a8] Removed "su -c" from minion upstart script
  * [cf0d6f3] Updated script to remove .pyc files from /usr/lib/pymodules/python2.7/salt/

 -- Joe Healy <joehealy@gmail.com>  Mon, 23 Jun 2014 05:52:52 +1000
=======
salt (2014.1.6+ds-1) unstable; urgency=medium

  * [a0fe230] Moved python-git recommendation to salt-master
  * [25d5ac9] Imported Upstream version 2014.1.6+ds
  * [3ad8e3a] Removed and updated patches for 2014.1.6

 -- Joe Healy <joehealy@gmail.com>  Wed, 09 Jul 2014 09:48:28 +1000
>>>>>>> f7162ef5

salt (2014.1.5+ds-5) unstable; urgency=medium

  * [14ee714] Added stub for ext_nodes to re-enable comms with older minions

 -- Joe Healy <joehealy@gmail.com>  Sun, 22 Jun 2014 20:45:41 +1000

salt (2014.1.5+ds-4) unstable; urgency=medium

  * [39e8303] Patch to remove spurious iptables --help output

 -- Joe Healy <joehealy@gmail.com>  Sun, 22 Jun 2014 10:09:18 +1000

salt (2014.1.5+ds-3) unstable; urgency=medium

  * [12bbc7b] Fix for grain detection on xen and openvz (Upstream issue 11877)

 -- Joe Healy <joehealy@gmail.com>  Thu, 19 Jun 2014 04:21:24 +1000

salt (2014.1.5+ds-2) unstable; urgency=medium

  * [55dac69] Added version requirement for salt-cloud
  * [7a00f9e] Clean up of build depends

 -- Joe Healy <joehealy@gmail.com>  Wed, 18 Jun 2014 06:48:40 +1000

salt (2014.1.5+ds-1) unstable; urgency=medium

  * [17cddb2] Imported Upstream version 2014.1.5+ds
  * [6fbecdc] Removed patch for 748092 as upstream have fixed issue.
  * [a23be88] Minor doc patch fixed

 -- Joe Healy <joehealy@gmail.com>  Sat, 14 Jun 2014 22:09:22 +1000

salt (2014.1.4+ds-2) unstable; urgency=medium

  * [8716b5d] Fix to salt-ssh to not require python-zmq. Closes: 748092

 -- Joe Healy <joehealy@gmail.com>  Thu, 15 May 2014 16:28:11 +1000

salt (2014.1.4+ds-1) unstable; urgency=medium

  * [a9b0074] Imported Upstream version 2014.1.4+ds
  * [fd38419] Removed patch for removing externalip grain

 -- Joe Healy <joehealy@gmail.com>  Tue, 06 May 2014 21:03:13 +1000

salt (2014.1.3+ds-2) unstable; urgency=medium

  * [897f3b6] Removed external_ip grain due to privacy issues

 -- Joe Healy <joehealy@gmail.com>  Thu, 24 Apr 2014 16:50:27 +1000

salt (2014.1.3+ds-1) unstable; urgency=medium

  * [07ff82c] Imported Upstream version 2014.1.3+ds
  * [20cbcd6] Kill off all salt-master processes when stopping/restarting

 -- Joe Healy <joehealy@gmail.com>  Fri, 18 Apr 2014 14:30:42 +1000

salt (2014.1.1+ds-1) unstable; urgency=medium

  * [1b25dba] Removed renaming of js file in repack script as upstream fixed
  * [a5ee734] Imported Upstream version 2014.1.1+ds

 -- Joe Healy <joehealy@gmail.com>  Thu, 20 Mar 2014 23:11:07 +1100

salt (2014.1.0+ds-1) unstable; urgency=medium

  * [d5adf7f] Removed windows binary
  * [7c0cc71] Imported Upstream version 2014.1.0+ds
  * [12c1810] Updated debian/copyright for new files
  * [fee767d] Updated patches for 2014.1
  * [409559a] Added salt-cloud

 -- Joe Healy <joehealy@gmail.com>  Fri, 28 Feb 2014 16:02:44 +1100

salt (0.17.5+ds-1) unstable; urgency=medium

  * [af8c595] Added repack script to fix source issue. Closes: 736783
  * [20ce79b] Imported Upstream version 0.17.5+ds
  * [a536794] Send environment info with state (upstream commit #113adcd)
  * [838f341] Added release notes from upstream
  * [f741d6d] Updated copyright to reflect repacking
  * [d747742] Added lintian override for minified js files with source

 -- Joe Healy <joehealy@gmail.com>  Fri, 07 Feb 2014 10:07:55 +1100

salt (0.17.5-1) unstable; urgency=medium

  * [68d201f] Imported Upstream version 0.17.5
  * [f48d855] Minor update of doc patches to reflect upstream changes

 -- Joe Healy <joehealy@gmail.com>  Sun, 26 Jan 2014 23:20:05 +1100

salt (0.17.4-2) unstable; urgency=medium

  * [178932c] Removed documentation tracking code (google analytics)

 -- Joe Healy <joehealy@gmail.com>  Wed, 22 Jan 2014 11:09:50 +1100

salt (0.17.4-1) unstable; urgency=low

  * Imported Upstream version 0.17.4
  * removed patches no longer needed
   * doc-conf_py-changes.diff
   * pkgrepo-salt-bug-8560
   * release-notes.diff
  * Added patch (yaml.scanner) for doc build error

 -- Joe Healy <joehealy@gmail.com>  Mon, 16 Dec 2013 20:35:13 +1100

salt (0.17.2-3) unstable; urgency=low

  * [a4f9a88] Suggest documentation when installing. Closes: 730842
  * [7eb7969] Depend on python-msgpack rather than msgpack-python.
              Closes: 730875
  * [38deac5] Bump standards version - No changes needed.

 -- Joe Healy <joehealy@gmail.com>  Sun, 01 Dec 2013 13:26:05 +1100

salt (0.17.2-2) unstable; urgency=low

  * [d5d4256] Removed test symbolic link
  * [aba0f43] Addition of patch for upstream bug 8560

 -- Joe Healy <joehealy@gmail.com>  Tue, 19 Nov 2013 17:35:29 +1100

salt (0.17.2-1) unstable; urgency=low

  * [51557a0] Added debconf-utils as a recommended package for salt-minion
  * [3e6db19] Added dependency on msgpack-python to salt-ssh. Closes: 729181
  * [37b3fbc] Removed gbp dfsg filtering
  * [8562ec2] Updated upstart files to reflect latest ubuntu versions
  * [00398b1] Imported Upstream version 0.17.2
  * [43c3a3d] Added files previously removed in repacking to copyright file
  * [37d2781] Added links so that packaged versions of js and css files are used
  * [3dcf641] Added doc dependencies on js libraries
  * [58980a0] Updated documentation version to 0.17.2
  * [94b12c9] Added 0.17.2 release notes from upstream

 -- Joe Healy <joehealy@gmail.com>  Sun, 17 Nov 2013 00:01:06 +1100

salt (0.17.1+dfsg-1) unstable; urgency=medium

  * [ebd0329] Updated gbp.conf to remove saltstack theme
  * [ba2cb77] Updated debian/watch to deal with dfsg versions
  * [091a74a] Imported Upstream version 0.17.1+dfsg
   * Various security fixes, Closes: 726480
    * Insufficent Argument Validation CVE-2013-4435
    * MITM ssh attack in salt-ssh CVE-2013-4436
    * Insecure Usage of /tmp in salt-ssh CVE-2013-4438
    * YAML Calling Unsafe Loading Routine CVE-2013-4438
    * Failure to Validate Minions Posting Data CVE-2013-4439
  * [47ce833] Removed patches for issues fixed by upstream
  * [fddc7b5] Added patches for doc theme change and minor fixes
  * [b146f77] Build man pages
  * [cd33d3a] Copyright and licence audit, Closes: 725999

 -- Joe Healy <joehealy@gmail.com>  Wed, 23 Oct 2013 00:19:26 +1100

salt (0.17.0-2) unstable; urgency=low

  * [d952c6f] Fix upstream regression: prefer getfqdn call over /etc/hostname

 -- Andriy Senkovych <jolly_roger@itblog.org.ua>  Tue, 08 Oct 2013 14:37:02 +0300

salt (0.17.0-1) unstable; urgency=low

  * [9d6c0ae] Updated watch file to deal with upstream rc file naming
  * [6861b2f] Imported Upstream version 0.17.0
  * [19e5529] Addition of salt-ssh and dependency refactor to suit
  * [0b7af23] Dereference symbolic links for salt-ssh - upstream issue #7480

 -- Joe Healy <joehealy@gmail.com>  Tue, 01 Oct 2013 09:01:10 +1000

salt (0.16.4-2) unstable; urgency=low

  [ Joe Healy ]
  * Team upload.
  * [9862171] Reduced priority due to dependency on lower priority packages
  * [0fab0f8] Revert 70573cb: "Ensure minions procs killed..." Closes: 722446

 -- Joe Healy <joehealy@gmail.com>  Wed, 11 Sep 2013 15:15:52 +1000

salt (0.16.4-1) unstable; urgency=low

  [ Joe Healy ]
  * Team upload.
  * [fa55b16] Imported Upstream version 0.16.4

 -- Joe Healy <joehealy@gmail.com>  Sun, 08 Sep 2013 10:47:07 +1000

salt (0.16.3-1) unstable; urgency=low

  [ Joe Healy ]
  * Team upload.
  * [911d75a] Overhaul of init.d scripts. Fixes lintian issue and closes: 692066
  * [77ec715] Imported Upstream version 0.16.3
  * [ee76ab8] Undo packaging fix upstream issue #6502
  * [ed508f0] Added lintian override for awkward spacing in man page table
  * [70573cb] Ensure all minion processes are killed when stopping/restarting

 -- Joe Healy <joehealy@gmail.com>  Thu, 15 Aug 2013 23:06:02 +1000

salt (0.16.2-2) unstable; urgency=low

  [ Joe Healy ]
  * Team upload.
  * [5fb2336] Fix upstream issue #6502 "Fix traceback in salt-call --local"

 -- Joe Healy <joehealy@gmail.com>  Sat, 03 Aug 2013 21:29:18 +1000

salt (0.16.2-1) unstable; urgency=low

  [ Joe Healy ]
  * Team upload.
  * [526271e] Updated debian/copyright to reflect minor upstream changes
  * [1f38e01] updated debian/rules to use dh-systemd. Closes: #715249
  * [21abc2e] Imported Upstream version 0.16.2
  * [50da5a7] Updated *.service files to get rid of lintian warning.

 -- Joe Healy <joehealy@gmail.com>  Fri, 02 Aug 2013 15:46:10 +1000

salt (0.16.0-1) unstable; urgency=low

  [ Joe Healy ]
  * Team upload.
  * [a7fdace] Imported Upstream version 0.16.0. Closes: #712819

 -- Joe Healy <joehealy@gmail.com>  Thu, 04 Jul 2013 10:48:59 +1000

salt (0.15.3-1) unstable; urgency=low

  [ Joe Healy ]
  * Team upload.
  * [ad0a089] Imported Upstream version 0.15.3
  * [99d70ab] Updated to depend on zeromq 3. Closes: #690525
  * [0aefc36] Added python-git as a recommended package. Closes: #700174

 -- Joe Healy <joehealy@gmail.com>  Mon, 03 Jun 2013 23:47:24 +1000

salt (0.15.1-1) unstable; urgency=high

  [ Joe Healy ]
  * team upload
  * [3f2928c] Imported Upstream version 0.15.1
  * [5d46d17] Imported Upstream version 0.15.0 Closes: #703600
  * [ee734d5] Added dctrl-tools as a recommendation
  * [0c3a6e6] Removed unnecessary cleanup step in build process
  * [552cb80] Updated changelog and NEWS file for 0.15.1
  * [1d878ca] removed files that should not have been checked in

  [ Ulrich Dangel ]
  * [e30e35a] Move security notice from salt-common.NEWS to NEWS

 -- Ulrich Dangel <uli@debian.org>  Sun, 19 May 2013 22:46:03 +0100

salt (0.14.1-1) unstable; urgency=low

  [ Joe Healy ]
  * Imported Upstream version 0.14.1

 -- Joe Healy <joehealy@gmail.com>  Sun, 14 Apr 2013 03:31:37 +0000

salt (0.14.0-1) unstable; urgency=low

  [ Joe Healy ]
  * team upload
  * [4234664] Updated debian branch
  * [a623ed7] Added gitignore file
  * [f97485a] Imported Upstream version 0.14.0 Closes: #701155
  * [ee4a462] Updated maintainer and uploaders Closes: #698772

  [ Andriy Senkovych ]
  * [5752009] Update Vcs-* fields to point to pkg-salt alioth repository.
  * [6d3bea7] debian/copyright: set versioned copyright format uri
  * [a282c5f] Remove unnecessary dh_quilt invocations
  * [64fe85c] Add Andriy Senkovych <jolly_roger@itblog.org.ua> to Uploaders

  [ Ulrich Dangel ]
  * [aa8f816] Change conflict to breaks and adjust python-mako comparison

 -- Ulrich Dangel <uli@debian.org>  Mon, 08 Apr 2013 21:08:03 +0100

salt (0.12.1-1~bpo60+1~madduck.2) squeeze-backports; urgency=low

  * Add recommendation to python-mako, but conflict with versions before
    0.7.0, since Salt won't work with the version in squeeze, but needs the
    backport instead.

 -- martin f. krafft <madduck@debian.org>  Thu, 24 Jan 2013 20:17:21 +1300

salt (0.12.1-1~bpo60+1~madduck.1) squeeze-backports; urgency=low

  * RebuilD for squeeze-backports.

 -- martin f. krafft <madduck@debian.org>  Thu, 24 Jan 2013 16:45:13 +1300

salt (0.12.1-1) unstable; urgency=low

  * [2f34fe9] New upstream version 0.12.1
  * [f25519b] Refresh version fix

 -- Ulrich Dangel <uli@debian.org>  Tue, 22 Jan 2013 22:05:26 +0000

salt (0.12.0-1) unstable; urgency=low

  * [b6c675e] New upstream version 0.12.0
  * [bd89271] Import patch to fix version.py

 -- Ulrich Dangel <uli@debian.org>  Sat, 19 Jan 2013 11:26:17 +0000

salt (0.11.1+ds-1) unstable; urgency=low

  * Team upload.
  * Re-roll a new orig.tar.gz for 0.11.1 that includes all the files with
    "debian" in their name. Closes: #697747
  * Update debian/watch to drop the (temporary) +ds suffix

 -- Raphaël Hertzog <hertzog@debian.org>  Wed, 09 Jan 2013 10:41:47 +0100

salt (0.11.1-1) unstable; urgency=low

  * [9dfcb21] Update watch uri as github no longer offers download page
  * [2aedacf] Don't filter pyc files
  * [3adc2cf] New upstream version 0.11.1
  * [281093f] Use default config file from conf directory
  * [88e0f24] Mention new default file locations
  * [7ddd3fc] Add bash completion

 -- Ulrich Dangel <uli@debian.org>  Fri, 04 Jan 2013 04:35:59 +0000

salt (0.10.5-1) unstable; urgency=low

  * [f735ab9] Filter pyc files
  * [62462dd] New upstream version 0.10.5 (Closes: #690481)
  * [9726d8b] Install empty include dirs for salt-master and salt-minion.
  * [8705c6e] Build-depend on msgpack-python
  * [6832d36] Update config file templates

 -- Ulrich Dangel <uli@debian.org>  Mon, 19 Nov 2012 08:34:09 +0000

salt (0.10.4-1) unstable; urgency=low

  * [5431ef2] Imported Upstream version 0.10.4
  * [bcd48a0] Remove patch 'add_hacking_rst', applied upstream.
  * [3135d52] Fix salt-master restart (Patch by martin f. krafft)
    (Closes: #692064)
  * [15abbbb] Recommend lsb-release. With new upstream code this
    provides lsb* grains. (Closes: #690700)

 -- Christian Hofstaedtler <christian@hofstaedtler.name>  Sat, 10 Nov 2012 17:57:52 +0100

salt (0.10.2-1~experimental+1) experimental; urgency=low

  * [cf57587] Import upstream version 0.10.2
  * [1ff7a9f] Add patch to create HACKING.rst

 -- Ulrich Dangel <uli@debian.org>  Sat, 04 Aug 2012 02:57:52 +0200

salt (0.10.1-3) unstable; urgency=low

  * [efbd4a8] Change uploaders email address for Ulrich Dangel
  * [442ead1] Recommends dmidecode instead of Depend to support non-x86 systems.

 -- Ulrich Dangel <uli@debian.org>  Mon, 30 Jul 2012 12:40:53 +0200

salt (0.10.1-2) unstable; urgency=low

  * [bda6011] Add dmidecode to depends for salt-minion. (Closes: #680410)
  * [ad4786e] Depend on the same salt version
  * [671c2c3] Depend on debhelper version fixing #577040

 -- Ulrich Dangel <uli@debian.org>  Mon, 09 Jul 2012 23:15:27 +0200

salt (0.10.1-1) unstable; urgency=low

  [ Ulrich Dangel ]
  * [f1d627c] Always recreate orig.tar.gz with git-buildpackage

  [ Michael Prokop ]
  * Merge new upstream release
  * [ee1806a] Add python-augeas to suggests of salt-minion

 -- Michael Prokop <mika@debian.org>  Fri, 22 Jun 2012 18:56:02 +0200

salt (0.10.0-1) unstable; urgency=low

  [ Ulrich Dangel ]
  * Merge new upstream release
  * [bd10385] Change debian/source/format to quilt
  * [ba60137] Add ignore options
  * [54e70de] Copy service files from rpm package
  * [1d21548] Update install files
  * [c2737c9] Update pyversions file to use 2.6
  * [573b27a] Update salt-common.install to install complete python
    package
  * [9b739f5] Update debian/rules to use python support and update
    build dependencies
  * [bf51e1c] Provide pydists-overrides for msgpack-python
  * [4bbd2bf] Add dependency to python-pkg-resources for
    salt-{minion,master,syndic}
  * [ad8f712] Update config files to latest version

  [ Jeroen Dekkers ]
  * [9ae1aa5] Unapply patches from source
  * [933c1ee] Add debian/gbp.conf
  * [be9529b] Add >= 1.0 to python-sphinx build-depend

 -- Michael Prokop <mika@debian.org>  Wed, 20 Jun 2012 22:39:40 +0200

salt (0.9.9-1) unstable; urgency=low

  * Initial release. [Closes: #643789]

 -- Michael Prokop <mika@debian.org>  Thu, 14 Jun 2012 18:39:17 +0200
<|MERGE_RESOLUTION|>--- conflicted
+++ resolved
@@ -1,16 +1,3 @@
-<<<<<<< HEAD
-salt (2014.1.5+ds-5saucy1) saucy; urgency=medium
-
-  * [5703273] Update to dependencies for saucy
-  * [00bdf3e] Update of ubuntu packaging files from upstream
-  * [a682264] Fix for salt issues #11274 and #10967
-  * [de13b30] Added /etc/default/salt-minion file to pick up env vars
-  * [45d295f] Re-added salt ufw config file
-  * [1c3b3a8] Removed "su -c" from minion upstart script
-  * [cf0d6f3] Updated script to remove .pyc files from /usr/lib/pymodules/python2.7/salt/
-
- -- Joe Healy <joehealy@gmail.com>  Mon, 23 Jun 2014 05:52:52 +1000
-=======
 salt (2014.1.6+ds-1) unstable; urgency=medium
 
   * [a0fe230] Moved python-git recommendation to salt-master
@@ -18,7 +5,6 @@
   * [3ad8e3a] Removed and updated patches for 2014.1.6
 
  -- Joe Healy <joehealy@gmail.com>  Wed, 09 Jul 2014 09:48:28 +1000
->>>>>>> f7162ef5
 
 salt (2014.1.5+ds-5) unstable; urgency=medium
 
