--- conflicted
+++ resolved
@@ -1,19 +1,8 @@
-<<<<<<< HEAD
-salt (2014.1.5+ds-3~bpo60+1) squeeze-backports-sloppy; urgency=medium
-
-  * Rebuild for squeeze-backports-sloppy.
-  * [73a8257] Removal of upstart and systemd support
-  * [8657d02] Building of minifed js and css files
-  * [180dc80] Updating of package dependencies for squeeze
-
- -- Joe Healy <joehealy@gmail.com>  Thu, 19 Jun 2014 04:51:30 +1000
-=======
 salt (2014.1.5+ds-4) unstable; urgency=medium
 
   * [39e8303] Patch to remove spurious iptables --help output
 
  -- Joe Healy <joehealy@gmail.com>  Sun, 22 Jun 2014 10:09:18 +1000
->>>>>>> 6adde700
 
 salt (2014.1.5+ds-3) unstable; urgency=medium
 
