--- conflicted
+++ resolved
@@ -1,27 +1,9 @@
-<<<<<<< HEAD
-salt (2014.7.1+ds-1precise1) precise; urgency=medium
-
-  * [05986b9] Update to dependencies for saucy
-  * [0e88689] Update of ubuntu packaging files from upstream
-  * [adb0c8c] Dependencies for precise
-  * [2122661] Fix for salt issues #11274 and #10967
-  * [dec41ba] Re-added salt ufw config file
-  * [11b2bb5] Removed js dependencies
-  * [3692638] Added /etc/default/salt-minion file to pick up env vars
-  * [51b614b] Removed "su -c" from minion upstart script
-  * [76e59b8] Removed unnecessary build deps
-  * [686a9e4] Removed more build-deps
-  * [991e80a] Removed version requirement for sphinx
-
- -- Joe Healy <joehealy@gmail.com>  Thu, 29 Jan 2015 17:19:20 +1100
-=======
 salt (2014.7.1+ds-2) experimental; urgency=medium
 
   * [87971d4] Added dependency on python-dateutil
   * [cb9b2e2] Added init.d, systemd and upstart files for salt-api
 
  -- Joe Healy <joehealy@gmail.com>  Thu, 05 Feb 2015 17:22:45 +1100
->>>>>>> fde251aa
 
 salt (2014.7.1+ds-1) experimental; urgency=medium
 
