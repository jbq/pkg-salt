--- conflicted
+++ resolved
@@ -1,29 +1,3 @@
-<<<<<<< HEAD
-salt (2014.7.0+ds-2precise3) precise; urgency=medium
-
-  * [686a9e4] Removed more build-deps
-
- -- Joe Healy <joehealy@gmail.com>  Wed, 12 Nov 2014 22:06:06 +1100
-
-salt (2014.7.0+ds-2precise2) precise; urgency=medium
-
-  * [76e59b8] Removed unnecessary build deps
-
- -- Joe Healy <joehealy@gmail.com>  Wed, 12 Nov 2014 21:42:57 +1100
-
-salt (2014.7.0+ds-2precise1) precise; urgency=medium
-
-  * [05986b9] Update to dependencies for saucy
-  * [0e88689] Update of ubuntu packaging files from upstream
-  * [adb0c8c] Dependencies for precise
-  * [2122661] Fix for salt issues #11274 and #10967
-  * [dec41ba] Re-added salt ufw config file
-  * [11b2bb5] Removed js dependencies
-  * [3692638] Added /etc/default/salt-minion file to pick up env vars
-  * [51b614b] Removed "su -c" from minion upstart script
-
- -- Joe Healy <joehealy@gmail.com>  Wed, 12 Nov 2014 21:32:58 +1100
-=======
 salt (2014.7.1+ds-1) experimental; urgency=medium
 
   * [77a2f91] Imported Upstream version 2014.7.1+ds
@@ -31,7 +5,6 @@
   * [314362b] Added salt-api packaging
 
  -- Joe Healy <joehealy@gmail.com>  Thu, 29 Jan 2015 10:12:26 +1100
->>>>>>> 8a7e4a96
 
 salt (2014.7.0+ds-2) experimental; urgency=medium
 
