<<<<<<< HEAD
salt (2014.1.4+ds-2trusty4) trusty; urgency=medium

  * [35372f7] Fixed stale pyc issue for trusty as well (Upstream issue: 13305)

 -- Joe Healy <joehealy@gmail.com>  Tue, 10 Jun 2014 07:15:36 +1000

salt (2014.1.4+ds-2trusty3) trusty; urgency=medium

  * [fe659dc] Removed "su -c" from minion upstart script

 -- Joe Healy <joehealy@gmail.com>  Thu, 29 May 2014 09:15:24 +1000

salt (2014.1.4+ds-2trusty2) trusty; urgency=medium

  * [baa3877] Re-added salt ufw config file

 -- Joe Healy <joehealy@gmail.com>  Mon, 19 May 2014 21:28:31 +1000

salt (2014.1.4+ds-2trusty1) trusty; urgency=medium

  * [2c9238e] Updated dependencies and build for trusty
  * [59a9c88] Update of ubuntu packaging files from upstream
  * [8b2aadb] Fix for salt issues #11274 and #10967
  * [3f697a1] Added /etc/default/salt-minion file to pick up env vars

 -- Joe Healy <joehealy@gmail.com>  Sat, 17 May 2014 00:27:08 +1000
=======
salt (2014.1.5+ds-1) unstable; urgency=medium

  * [17cddb2] Imported Upstream version 2014.1.5+ds
  * [6fbecdc] Removed patch for 748092 as upstream have fixed issue.
  * [a23be88] Minor doc patch fixed

 -- Joe Healy <joehealy@gmail.com>  Sat, 14 Jun 2014 22:09:22 +1000
>>>>>>> b28a5ed5

salt (2014.1.4+ds-2) unstable; urgency=medium

  * [8716b5d] Fix to salt-ssh to not require python-zmq. Closes: 748092

 -- Joe Healy <joehealy@gmail.com>  Thu, 15 May 2014 16:28:11 +1000

salt (2014.1.4+ds-1) unstable; urgency=medium

  * [a9b0074] Imported Upstream version 2014.1.4+ds
  * [fd38419] Removed patch for removing externalip grain

 -- Joe Healy <joehealy@gmail.com>  Tue, 06 May 2014 21:03:13 +1000

salt (2014.1.3+ds-2) unstable; urgency=medium

  * [897f3b6] Removed external_ip grain due to privacy issues

 -- Joe Healy <joehealy@gmail.com>  Thu, 24 Apr 2014 16:50:27 +1000

salt (2014.1.3+ds-1) unstable; urgency=medium

  * [07ff82c] Imported Upstream version 2014.1.3+ds
  * [20cbcd6] Kill off all salt-master processes when stopping/restarting

 -- Joe Healy <joehealy@gmail.com>  Fri, 18 Apr 2014 14:30:42 +1000

salt (2014.1.1+ds-1) unstable; urgency=medium

  * [1b25dba] Removed renaming of js file in repack script as upstream fixed
  * [a5ee734] Imported Upstream version 2014.1.1+ds

 -- Joe Healy <joehealy@gmail.com>  Thu, 20 Mar 2014 23:11:07 +1100

salt (2014.1.0+ds-1) unstable; urgency=medium

  * [d5adf7f] Removed windows binary
  * [7c0cc71] Imported Upstream version 2014.1.0+ds
  * [12c1810] Updated debian/copyright for new files
  * [fee767d] Updated patches for 2014.1
  * [409559a] Added salt-cloud

 -- Joe Healy <joehealy@gmail.com>  Fri, 28 Feb 2014 16:02:44 +1100

salt (0.17.5+ds-1) unstable; urgency=medium

  * [af8c595] Added repack script to fix source issue. Closes: 736783
  * [20ce79b] Imported Upstream version 0.17.5+ds
  * [a536794] Send environment info with state (upstream commit #113adcd)
  * [838f341] Added release notes from upstream
  * [f741d6d] Updated copyright to reflect repacking
  * [d747742] Added lintian override for minified js files with source

 -- Joe Healy <joehealy@gmail.com>  Fri, 07 Feb 2014 10:07:55 +1100

salt (0.17.5-1) unstable; urgency=medium

  * [68d201f] Imported Upstream version 0.17.5
  * [f48d855] Minor update of doc patches to reflect upstream changes

 -- Joe Healy <joehealy@gmail.com>  Sun, 26 Jan 2014 23:20:05 +1100

salt (0.17.4-2) unstable; urgency=medium

  * [178932c] Removed documentation tracking code (google analytics)

 -- Joe Healy <joehealy@gmail.com>  Wed, 22 Jan 2014 11:09:50 +1100

salt (0.17.4-1) unstable; urgency=low

  * Imported Upstream version 0.17.4
  * removed patches no longer needed
   * doc-conf_py-changes.diff
   * pkgrepo-salt-bug-8560
   * release-notes.diff
  * Added patch (yaml.scanner) for doc build error

 -- Joe Healy <joehealy@gmail.com>  Mon, 16 Dec 2013 20:35:13 +1100

salt (0.17.2-3) unstable; urgency=low

  * [a4f9a88] Suggest documentation when installing. Closes: 730842
  * [7eb7969] Depend on python-msgpack rather than msgpack-python.
              Closes: 730875
  * [38deac5] Bump standards version - No changes needed.

 -- Joe Healy <joehealy@gmail.com>  Sun, 01 Dec 2013 13:26:05 +1100

salt (0.17.2-2) unstable; urgency=low

  * [d5d4256] Removed test symbolic link
  * [aba0f43] Addition of patch for upstream bug 8560

 -- Joe Healy <joehealy@gmail.com>  Tue, 19 Nov 2013 17:35:29 +1100

salt (0.17.2-1) unstable; urgency=low

  * [51557a0] Added debconf-utils as a recommended package for salt-minion
  * [3e6db19] Added dependency on msgpack-python to salt-ssh. Closes: 729181
  * [37b3fbc] Removed gbp dfsg filtering
  * [8562ec2] Updated upstart files to reflect latest ubuntu versions
  * [00398b1] Imported Upstream version 0.17.2
  * [43c3a3d] Added files previously removed in repacking to copyright file
  * [37d2781] Added links so that packaged versions of js and css files are used
  * [3dcf641] Added doc dependencies on js libraries
  * [58980a0] Updated documentation version to 0.17.2
  * [94b12c9] Added 0.17.2 release notes from upstream

 -- Joe Healy <joehealy@gmail.com>  Sun, 17 Nov 2013 00:01:06 +1100

salt (0.17.1+dfsg-1) unstable; urgency=medium

  * [ebd0329] Updated gbp.conf to remove saltstack theme
  * [ba2cb77] Updated debian/watch to deal with dfsg versions
  * [091a74a] Imported Upstream version 0.17.1+dfsg
   * Various security fixes, Closes: 726480
    * Insufficent Argument Validation CVE-2013-4435
    * MITM ssh attack in salt-ssh CVE-2013-4436
    * Insecure Usage of /tmp in salt-ssh CVE-2013-4438
    * YAML Calling Unsafe Loading Routine CVE-2013-4438
    * Failure to Validate Minions Posting Data CVE-2013-4439
  * [47ce833] Removed patches for issues fixed by upstream
  * [fddc7b5] Added patches for doc theme change and minor fixes
  * [b146f77] Build man pages
  * [cd33d3a] Copyright and licence audit, Closes: 725999

 -- Joe Healy <joehealy@gmail.com>  Wed, 23 Oct 2013 00:19:26 +1100

salt (0.17.0-2) unstable; urgency=low

  * [d952c6f] Fix upstream regression: prefer getfqdn call over /etc/hostname

 -- Andriy Senkovych <jolly_roger@itblog.org.ua>  Tue, 08 Oct 2013 14:37:02 +0300

salt (0.17.0-1) unstable; urgency=low

  * [9d6c0ae] Updated watch file to deal with upstream rc file naming
  * [6861b2f] Imported Upstream version 0.17.0
  * [19e5529] Addition of salt-ssh and dependency refactor to suit
  * [0b7af23] Dereference symbolic links for salt-ssh - upstream issue #7480

 -- Joe Healy <joehealy@gmail.com>  Tue, 01 Oct 2013 09:01:10 +1000

salt (0.16.4-2) unstable; urgency=low

  [ Joe Healy ]
  * Team upload.
  * [9862171] Reduced priority due to dependency on lower priority packages
  * [0fab0f8] Revert 70573cb: "Ensure minions procs killed..." Closes: 722446

 -- Joe Healy <joehealy@gmail.com>  Wed, 11 Sep 2013 15:15:52 +1000

salt (0.16.4-1) unstable; urgency=low

  [ Joe Healy ]
  * Team upload.
  * [fa55b16] Imported Upstream version 0.16.4

 -- Joe Healy <joehealy@gmail.com>  Sun, 08 Sep 2013 10:47:07 +1000

salt (0.16.3-1) unstable; urgency=low

  [ Joe Healy ]
  * Team upload.
  * [911d75a] Overhaul of init.d scripts. Fixes lintian issue and closes: 692066
  * [77ec715] Imported Upstream version 0.16.3
  * [ee76ab8] Undo packaging fix upstream issue #6502
  * [ed508f0] Added lintian override for awkward spacing in man page table
  * [70573cb] Ensure all minion processes are killed when stopping/restarting

 -- Joe Healy <joehealy@gmail.com>  Thu, 15 Aug 2013 23:06:02 +1000

salt (0.16.2-2) unstable; urgency=low

  [ Joe Healy ]
  * Team upload.
  * [5fb2336] Fix upstream issue #6502 "Fix traceback in salt-call --local"

 -- Joe Healy <joehealy@gmail.com>  Sat, 03 Aug 2013 21:29:18 +1000

salt (0.16.2-1) unstable; urgency=low

  [ Joe Healy ]
  * Team upload.
  * [526271e] Updated debian/copyright to reflect minor upstream changes
  * [1f38e01] updated debian/rules to use dh-systemd. Closes: #715249
  * [21abc2e] Imported Upstream version 0.16.2
  * [50da5a7] Updated *.service files to get rid of lintian warning.

 -- Joe Healy <joehealy@gmail.com>  Fri, 02 Aug 2013 15:46:10 +1000

salt (0.16.0-1) unstable; urgency=low

  [ Joe Healy ]
  * Team upload.
  * [a7fdace] Imported Upstream version 0.16.0. Closes: #712819

 -- Joe Healy <joehealy@gmail.com>  Thu, 04 Jul 2013 10:48:59 +1000

salt (0.15.3-1) unstable; urgency=low

  [ Joe Healy ]
  * Team upload.
  * [ad0a089] Imported Upstream version 0.15.3
  * [99d70ab] Updated to depend on zeromq 3. Closes: #690525
  * [0aefc36] Added python-git as a recommended package. Closes: #700174

 -- Joe Healy <joehealy@gmail.com>  Mon, 03 Jun 2013 23:47:24 +1000

salt (0.15.1-1) unstable; urgency=high

  [ Joe Healy ]
  * team upload
  * [3f2928c] Imported Upstream version 0.15.1
  * [5d46d17] Imported Upstream version 0.15.0 Closes: #703600
  * [ee734d5] Added dctrl-tools as a recommendation
  * [0c3a6e6] Removed unnecessary cleanup step in build process
  * [552cb80] Updated changelog and NEWS file for 0.15.1
  * [1d878ca] removed files that should not have been checked in

  [ Ulrich Dangel ]
  * [e30e35a] Move security notice from salt-common.NEWS to NEWS

 -- Ulrich Dangel <uli@debian.org>  Sun, 19 May 2013 22:46:03 +0100

salt (0.14.1-1) unstable; urgency=low

  [ Joe Healy ]
  * Imported Upstream version 0.14.1

 -- Joe Healy <joehealy@gmail.com>  Sun, 14 Apr 2013 03:31:37 +0000

salt (0.14.0-1) unstable; urgency=low

  [ Joe Healy ]
  * team upload
  * [4234664] Updated debian branch
  * [a623ed7] Added gitignore file
  * [f97485a] Imported Upstream version 0.14.0 Closes: #701155
  * [ee4a462] Updated maintainer and uploaders Closes: #698772

  [ Andriy Senkovych ]
  * [5752009] Update Vcs-* fields to point to pkg-salt alioth repository.
  * [6d3bea7] debian/copyright: set versioned copyright format uri
  * [a282c5f] Remove unnecessary dh_quilt invocations
  * [64fe85c] Add Andriy Senkovych <jolly_roger@itblog.org.ua> to Uploaders

  [ Ulrich Dangel ]
  * [aa8f816] Change conflict to breaks and adjust python-mako comparison

 -- Ulrich Dangel <uli@debian.org>  Mon, 08 Apr 2013 21:08:03 +0100

salt (0.12.1-1~bpo60+1~madduck.2) squeeze-backports; urgency=low

  * Add recommendation to python-mako, but conflict with versions before
    0.7.0, since Salt won't work with the version in squeeze, but needs the
    backport instead.

 -- martin f. krafft <madduck@debian.org>  Thu, 24 Jan 2013 20:17:21 +1300

salt (0.12.1-1~bpo60+1~madduck.1) squeeze-backports; urgency=low

  * RebuilD for squeeze-backports.

 -- martin f. krafft <madduck@debian.org>  Thu, 24 Jan 2013 16:45:13 +1300

salt (0.12.1-1) unstable; urgency=low

  * [2f34fe9] New upstream version 0.12.1
  * [f25519b] Refresh version fix

 -- Ulrich Dangel <uli@debian.org>  Tue, 22 Jan 2013 22:05:26 +0000

salt (0.12.0-1) unstable; urgency=low

  * [b6c675e] New upstream version 0.12.0
  * [bd89271] Import patch to fix version.py

 -- Ulrich Dangel <uli@debian.org>  Sat, 19 Jan 2013 11:26:17 +0000

salt (0.11.1+ds-1) unstable; urgency=low

  * Team upload.
  * Re-roll a new orig.tar.gz for 0.11.1 that includes all the files with
    "debian" in their name. Closes: #697747
  * Update debian/watch to drop the (temporary) +ds suffix

 -- Raphaël Hertzog <hertzog@debian.org>  Wed, 09 Jan 2013 10:41:47 +0100

salt (0.11.1-1) unstable; urgency=low

  * [9dfcb21] Update watch uri as github no longer offers download page
  * [2aedacf] Don't filter pyc files
  * [3adc2cf] New upstream version 0.11.1
  * [281093f] Use default config file from conf directory
  * [88e0f24] Mention new default file locations
  * [7ddd3fc] Add bash completion

 -- Ulrich Dangel <uli@debian.org>  Fri, 04 Jan 2013 04:35:59 +0000

salt (0.10.5-1) unstable; urgency=low

  * [f735ab9] Filter pyc files
  * [62462dd] New upstream version 0.10.5 (Closes: #690481)
  * [9726d8b] Install empty include dirs for salt-master and salt-minion.
  * [8705c6e] Build-depend on msgpack-python
  * [6832d36] Update config file templates

 -- Ulrich Dangel <uli@debian.org>  Mon, 19 Nov 2012 08:34:09 +0000

salt (0.10.4-1) unstable; urgency=low

  * [5431ef2] Imported Upstream version 0.10.4
  * [bcd48a0] Remove patch 'add_hacking_rst', applied upstream.
  * [3135d52] Fix salt-master restart (Patch by martin f. krafft)
    (Closes: #692064)
  * [15abbbb] Recommend lsb-release. With new upstream code this
    provides lsb* grains. (Closes: #690700)

 -- Christian Hofstaedtler <christian@hofstaedtler.name>  Sat, 10 Nov 2012 17:57:52 +0100

salt (0.10.2-1~experimental+1) experimental; urgency=low

  * [cf57587] Import upstream version 0.10.2
  * [1ff7a9f] Add patch to create HACKING.rst

 -- Ulrich Dangel <uli@debian.org>  Sat, 04 Aug 2012 02:57:52 +0200

salt (0.10.1-3) unstable; urgency=low

  * [efbd4a8] Change uploaders email address for Ulrich Dangel
  * [442ead1] Recommends dmidecode instead of Depend to support non-x86 systems.

 -- Ulrich Dangel <uli@debian.org>  Mon, 30 Jul 2012 12:40:53 +0200

salt (0.10.1-2) unstable; urgency=low

  * [bda6011] Add dmidecode to depends for salt-minion. (Closes: #680410)
  * [ad4786e] Depend on the same salt version
  * [671c2c3] Depend on debhelper version fixing #577040

 -- Ulrich Dangel <uli@debian.org>  Mon, 09 Jul 2012 23:15:27 +0200

salt (0.10.1-1) unstable; urgency=low

  [ Ulrich Dangel ]
  * [f1d627c] Always recreate orig.tar.gz with git-buildpackage

  [ Michael Prokop ]
  * Merge new upstream release
  * [ee1806a] Add python-augeas to suggests of salt-minion

 -- Michael Prokop <mika@debian.org>  Fri, 22 Jun 2012 18:56:02 +0200

salt (0.10.0-1) unstable; urgency=low

  [ Ulrich Dangel ]
  * Merge new upstream release
  * [bd10385] Change debian/source/format to quilt
  * [ba60137] Add ignore options
  * [54e70de] Copy service files from rpm package
  * [1d21548] Update install files
  * [c2737c9] Update pyversions file to use 2.6
  * [573b27a] Update salt-common.install to install complete python
    package
  * [9b739f5] Update debian/rules to use python support and update
    build dependencies
  * [bf51e1c] Provide pydists-overrides for msgpack-python
  * [4bbd2bf] Add dependency to python-pkg-resources for
    salt-{minion,master,syndic}
  * [ad8f712] Update config files to latest version

  [ Jeroen Dekkers ]
  * [9ae1aa5] Unapply patches from source
  * [933c1ee] Add debian/gbp.conf
  * [be9529b] Add >= 1.0 to python-sphinx build-depend

 -- Michael Prokop <mika@debian.org>  Wed, 20 Jun 2012 22:39:40 +0200

salt (0.9.9-1) unstable; urgency=low

  * Initial release. [Closes: #643789]

 -- Michael Prokop <mika@debian.org>  Thu, 14 Jun 2012 18:39:17 +0200
<|MERGE_RESOLUTION|>--- conflicted
+++ resolved
@@ -1,31 +1,3 @@
-<<<<<<< HEAD
-salt (2014.1.4+ds-2trusty4) trusty; urgency=medium
-
-  * [35372f7] Fixed stale pyc issue for trusty as well (Upstream issue: 13305)
-
- -- Joe Healy <joehealy@gmail.com>  Tue, 10 Jun 2014 07:15:36 +1000
-
-salt (2014.1.4+ds-2trusty3) trusty; urgency=medium
-
-  * [fe659dc] Removed "su -c" from minion upstart script
-
- -- Joe Healy <joehealy@gmail.com>  Thu, 29 May 2014 09:15:24 +1000
-
-salt (2014.1.4+ds-2trusty2) trusty; urgency=medium
-
-  * [baa3877] Re-added salt ufw config file
-
- -- Joe Healy <joehealy@gmail.com>  Mon, 19 May 2014 21:28:31 +1000
-
-salt (2014.1.4+ds-2trusty1) trusty; urgency=medium
-
-  * [2c9238e] Updated dependencies and build for trusty
-  * [59a9c88] Update of ubuntu packaging files from upstream
-  * [8b2aadb] Fix for salt issues #11274 and #10967
-  * [3f697a1] Added /etc/default/salt-minion file to pick up env vars
-
- -- Joe Healy <joehealy@gmail.com>  Sat, 17 May 2014 00:27:08 +1000
-=======
 salt (2014.1.5+ds-1) unstable; urgency=medium
 
   * [17cddb2] Imported Upstream version 2014.1.5+ds
@@ -33,7 +5,6 @@
   * [a23be88] Minor doc patch fixed
 
  -- Joe Healy <joehealy@gmail.com>  Sat, 14 Jun 2014 22:09:22 +1000
->>>>>>> b28a5ed5
 
 salt (2014.1.4+ds-2) unstable; urgency=medium
 
