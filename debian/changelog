<<<<<<< HEAD
salt (2014.1.4+ds-1~bpo70+1) wheezy-backports; urgency=medium

  * Rebuild for wheezy-backports.
  * [5be7496] Updated packages for squeeze
  * [015a818] Removal of systemd for squeeze
  * [b7583e0] fixing of docs to build minified files

 -- Joe Healy <joehealy@gmail.com>  Tue, 06 May 2014 22:11:44 +1000
=======
salt (2014.1.4+ds-2) unstable; urgency=medium

  * [8716b5d] Fix to salt-ssh to not require python-zmq. Closes: 748092

 -- Joe Healy <joehealy@gmail.com>  Thu, 15 May 2014 16:28:11 +1000
>>>>>>> 6021dd8f

salt (2014.1.4+ds-1) unstable; urgency=medium

  * [a9b0074] Imported Upstream version 2014.1.4+ds
  * [fd38419] Removed patch for removing externalip grain

 -- Joe Healy <joehealy@gmail.com>  Tue, 06 May 2014 21:03:13 +1000

salt (2014.1.3+ds-2) unstable; urgency=medium

  * [897f3b6] Removed external_ip grain due to privacy issues

 -- Joe Healy <joehealy@gmail.com>  Thu, 24 Apr 2014 16:50:27 +1000

salt (2014.1.3+ds-1) unstable; urgency=medium

  * [07ff82c] Imported Upstream version 2014.1.3+ds
  * [20cbcd6] Kill off all salt-master processes when stopping/restarting

 -- Joe Healy <joehealy@gmail.com>  Fri, 18 Apr 2014 14:30:42 +1000

salt (2014.1.1+ds-1) unstable; urgency=medium

  * [1b25dba] Removed renaming of js file in repack script as upstream fixed
  * [a5ee734] Imported Upstream version 2014.1.1+ds

 -- Joe Healy <joehealy@gmail.com>  Thu, 20 Mar 2014 23:11:07 +1100

salt (2014.1.0+ds-1) unstable; urgency=medium

  * [d5adf7f] Removed windows binary
  * [7c0cc71] Imported Upstream version 2014.1.0+ds
  * [12c1810] Updated debian/copyright for new files
  * [fee767d] Updated patches for 2014.1
  * [409559a] Added salt-cloud

 -- Joe Healy <joehealy@gmail.com>  Fri, 28 Feb 2014 16:02:44 +1100

salt (0.17.5+ds-1) unstable; urgency=medium

  * [af8c595] Added repack script to fix source issue. Closes: 736783
  * [20ce79b] Imported Upstream version 0.17.5+ds
  * [a536794] Send environment info with state (upstream commit #113adcd)
  * [838f341] Added release notes from upstream
  * [f741d6d] Updated copyright to reflect repacking
  * [d747742] Added lintian override for minified js files with source

 -- Joe Healy <joehealy@gmail.com>  Fri, 07 Feb 2014 10:07:55 +1100

salt (0.17.5-1) unstable; urgency=medium

  * [68d201f] Imported Upstream version 0.17.5
  * [f48d855] Minor update of doc patches to reflect upstream changes

 -- Joe Healy <joehealy@gmail.com>  Sun, 26 Jan 2014 23:20:05 +1100

salt (0.17.4-2) unstable; urgency=medium

  * [178932c] Removed documentation tracking code (google analytics)

 -- Joe Healy <joehealy@gmail.com>  Wed, 22 Jan 2014 11:09:50 +1100

salt (0.17.4-1) unstable; urgency=low

  * Imported Upstream version 0.17.4
  * removed patches no longer needed
   * doc-conf_py-changes.diff
   * pkgrepo-salt-bug-8560
   * release-notes.diff
  * Added patch (yaml.scanner) for doc build error

 -- Joe Healy <joehealy@gmail.com>  Mon, 16 Dec 2013 20:35:13 +1100

salt (0.17.2-3) unstable; urgency=low

  * [a4f9a88] Suggest documentation when installing. Closes: 730842
  * [7eb7969] Depend on python-msgpack rather than msgpack-python.
              Closes: 730875
  * [38deac5] Bump standards version - No changes needed.

 -- Joe Healy <joehealy@gmail.com>  Sun, 01 Dec 2013 13:26:05 +1100

salt (0.17.2-2) unstable; urgency=low

  * [d5d4256] Removed test symbolic link
  * [aba0f43] Addition of patch for upstream bug 8560

 -- Joe Healy <joehealy@gmail.com>  Tue, 19 Nov 2013 17:35:29 +1100

salt (0.17.2-1) unstable; urgency=low

  * [51557a0] Added debconf-utils as a recommended package for salt-minion
  * [3e6db19] Added dependency on msgpack-python to salt-ssh. Closes: 729181
  * [37b3fbc] Removed gbp dfsg filtering
  * [8562ec2] Updated upstart files to reflect latest ubuntu versions
  * [00398b1] Imported Upstream version 0.17.2
  * [43c3a3d] Added files previously removed in repacking to copyright file
  * [37d2781] Added links so that packaged versions of js and css files are used
  * [3dcf641] Added doc dependencies on js libraries
  * [58980a0] Updated documentation version to 0.17.2
  * [94b12c9] Added 0.17.2 release notes from upstream

 -- Joe Healy <joehealy@gmail.com>  Sun, 17 Nov 2013 00:01:06 +1100

salt (0.17.1+dfsg-1) unstable; urgency=medium

  * [ebd0329] Updated gbp.conf to remove saltstack theme
  * [ba2cb77] Updated debian/watch to deal with dfsg versions
  * [091a74a] Imported Upstream version 0.17.1+dfsg
   * Various security fixes, Closes: 726480
    * Insufficent Argument Validation CVE-2013-4435
    * MITM ssh attack in salt-ssh CVE-2013-4436
    * Insecure Usage of /tmp in salt-ssh CVE-2013-4438
    * YAML Calling Unsafe Loading Routine CVE-2013-4438
    * Failure to Validate Minions Posting Data CVE-2013-4439
  * [47ce833] Removed patches for issues fixed by upstream
  * [fddc7b5] Added patches for doc theme change and minor fixes
  * [b146f77] Build man pages
  * [cd33d3a] Copyright and licence audit, Closes: 725999

 -- Joe Healy <joehealy@gmail.com>  Wed, 23 Oct 2013 00:19:26 +1100

salt (0.17.0-2) unstable; urgency=low

  * [d952c6f] Fix upstream regression: prefer getfqdn call over /etc/hostname

 -- Andriy Senkovych <jolly_roger@itblog.org.ua>  Tue, 08 Oct 2013 14:37:02 +0300

salt (0.17.0-1) unstable; urgency=low

  * [9d6c0ae] Updated watch file to deal with upstream rc file naming
  * [6861b2f] Imported Upstream version 0.17.0
  * [19e5529] Addition of salt-ssh and dependency refactor to suit
  * [0b7af23] Dereference symbolic links for salt-ssh - upstream issue #7480

 -- Joe Healy <joehealy@gmail.com>  Tue, 01 Oct 2013 09:01:10 +1000

salt (0.16.4-2) unstable; urgency=low

  [ Joe Healy ]
  * Team upload.
  * [9862171] Reduced priority due to dependency on lower priority packages
  * [0fab0f8] Revert 70573cb: "Ensure minions procs killed..." Closes: 722446

 -- Joe Healy <joehealy@gmail.com>  Wed, 11 Sep 2013 15:15:52 +1000

salt (0.16.4-1) unstable; urgency=low

  [ Joe Healy ]
  * Team upload.
  * [fa55b16] Imported Upstream version 0.16.4

 -- Joe Healy <joehealy@gmail.com>  Sun, 08 Sep 2013 10:47:07 +1000

salt (0.16.3-1) unstable; urgency=low

  [ Joe Healy ]
  * Team upload.
  * [911d75a] Overhaul of init.d scripts. Fixes lintian issue and closes: 692066
  * [77ec715] Imported Upstream version 0.16.3
  * [ee76ab8] Undo packaging fix upstream issue #6502
  * [ed508f0] Added lintian override for awkward spacing in man page table
  * [70573cb] Ensure all minion processes are killed when stopping/restarting

 -- Joe Healy <joehealy@gmail.com>  Thu, 15 Aug 2013 23:06:02 +1000

salt (0.16.2-2) unstable; urgency=low

  [ Joe Healy ]
  * Team upload.
  * [5fb2336] Fix upstream issue #6502 "Fix traceback in salt-call --local"

 -- Joe Healy <joehealy@gmail.com>  Sat, 03 Aug 2013 21:29:18 +1000

salt (0.16.2-1) unstable; urgency=low

  [ Joe Healy ]
  * Team upload.
  * [526271e] Updated debian/copyright to reflect minor upstream changes
  * [1f38e01] updated debian/rules to use dh-systemd. Closes: #715249
  * [21abc2e] Imported Upstream version 0.16.2
  * [50da5a7] Updated *.service files to get rid of lintian warning.

 -- Joe Healy <joehealy@gmail.com>  Fri, 02 Aug 2013 15:46:10 +1000

salt (0.16.0-1) unstable; urgency=low

  [ Joe Healy ]
  * Team upload.
  * [a7fdace] Imported Upstream version 0.16.0. Closes: #712819

 -- Joe Healy <joehealy@gmail.com>  Thu, 04 Jul 2013 10:48:59 +1000

salt (0.15.3-1) unstable; urgency=low

  [ Joe Healy ]
  * Team upload.
  * [ad0a089] Imported Upstream version 0.15.3
  * [99d70ab] Updated to depend on zeromq 3. Closes: #690525
  * [0aefc36] Added python-git as a recommended package. Closes: #700174

 -- Joe Healy <joehealy@gmail.com>  Mon, 03 Jun 2013 23:47:24 +1000

salt (0.15.1-1) unstable; urgency=high

  [ Joe Healy ]
  * team upload
  * [3f2928c] Imported Upstream version 0.15.1
  * [5d46d17] Imported Upstream version 0.15.0 Closes: #703600
  * [ee734d5] Added dctrl-tools as a recommendation
  * [0c3a6e6] Removed unnecessary cleanup step in build process
  * [552cb80] Updated changelog and NEWS file for 0.15.1
  * [1d878ca] removed files that should not have been checked in

  [ Ulrich Dangel ]
  * [e30e35a] Move security notice from salt-common.NEWS to NEWS

 -- Ulrich Dangel <uli@debian.org>  Sun, 19 May 2013 22:46:03 +0100

salt (0.14.1-1) unstable; urgency=low

  [ Joe Healy ]
  * Imported Upstream version 0.14.1

 -- Joe Healy <joehealy@gmail.com>  Sun, 14 Apr 2013 03:31:37 +0000

salt (0.14.0-1) unstable; urgency=low

  [ Joe Healy ]
  * team upload
  * [4234664] Updated debian branch
  * [a623ed7] Added gitignore file
  * [f97485a] Imported Upstream version 0.14.0 Closes: #701155
  * [ee4a462] Updated maintainer and uploaders Closes: #698772

  [ Andriy Senkovych ]
  * [5752009] Update Vcs-* fields to point to pkg-salt alioth repository.
  * [6d3bea7] debian/copyright: set versioned copyright format uri
  * [a282c5f] Remove unnecessary dh_quilt invocations
  * [64fe85c] Add Andriy Senkovych <jolly_roger@itblog.org.ua> to Uploaders

  [ Ulrich Dangel ]
  * [aa8f816] Change conflict to breaks and adjust python-mako comparison

 -- Ulrich Dangel <uli@debian.org>  Mon, 08 Apr 2013 21:08:03 +0100

salt (0.12.1-1~bpo60+1~madduck.2) squeeze-backports; urgency=low

  * Add recommendation to python-mako, but conflict with versions before
    0.7.0, since Salt won't work with the version in squeeze, but needs the
    backport instead.

 -- martin f. krafft <madduck@debian.org>  Thu, 24 Jan 2013 20:17:21 +1300

salt (0.12.1-1~bpo60+1~madduck.1) squeeze-backports; urgency=low

  * RebuilD for squeeze-backports.

 -- martin f. krafft <madduck@debian.org>  Thu, 24 Jan 2013 16:45:13 +1300

salt (0.12.1-1) unstable; urgency=low

  * [2f34fe9] New upstream version 0.12.1
  * [f25519b] Refresh version fix

 -- Ulrich Dangel <uli@debian.org>  Tue, 22 Jan 2013 22:05:26 +0000

salt (0.12.0-1) unstable; urgency=low

  * [b6c675e] New upstream version 0.12.0
  * [bd89271] Import patch to fix version.py

 -- Ulrich Dangel <uli@debian.org>  Sat, 19 Jan 2013 11:26:17 +0000

salt (0.11.1+ds-1) unstable; urgency=low

  * Team upload.
  * Re-roll a new orig.tar.gz for 0.11.1 that includes all the files with
    "debian" in their name. Closes: #697747
  * Update debian/watch to drop the (temporary) +ds suffix

 -- Raphaël Hertzog <hertzog@debian.org>  Wed, 09 Jan 2013 10:41:47 +0100

salt (0.11.1-1) unstable; urgency=low

  * [9dfcb21] Update watch uri as github no longer offers download page
  * [2aedacf] Don't filter pyc files
  * [3adc2cf] New upstream version 0.11.1
  * [281093f] Use default config file from conf directory
  * [88e0f24] Mention new default file locations
  * [7ddd3fc] Add bash completion

 -- Ulrich Dangel <uli@debian.org>  Fri, 04 Jan 2013 04:35:59 +0000

salt (0.10.5-1) unstable; urgency=low

  * [f735ab9] Filter pyc files
  * [62462dd] New upstream version 0.10.5 (Closes: #690481)
  * [9726d8b] Install empty include dirs for salt-master and salt-minion.
  * [8705c6e] Build-depend on msgpack-python
  * [6832d36] Update config file templates

 -- Ulrich Dangel <uli@debian.org>  Mon, 19 Nov 2012 08:34:09 +0000

salt (0.10.4-1) unstable; urgency=low

  * [5431ef2] Imported Upstream version 0.10.4
  * [bcd48a0] Remove patch 'add_hacking_rst', applied upstream.
  * [3135d52] Fix salt-master restart (Patch by martin f. krafft)
    (Closes: #692064)
  * [15abbbb] Recommend lsb-release. With new upstream code this
    provides lsb* grains. (Closes: #690700)

 -- Christian Hofstaedtler <christian@hofstaedtler.name>  Sat, 10 Nov 2012 17:57:52 +0100

salt (0.10.2-1~experimental+1) experimental; urgency=low

  * [cf57587] Import upstream version 0.10.2
  * [1ff7a9f] Add patch to create HACKING.rst

 -- Ulrich Dangel <uli@debian.org>  Sat, 04 Aug 2012 02:57:52 +0200

salt (0.10.1-3) unstable; urgency=low

  * [efbd4a8] Change uploaders email address for Ulrich Dangel
  * [442ead1] Recommends dmidecode instead of Depend to support non-x86 systems.

 -- Ulrich Dangel <uli@debian.org>  Mon, 30 Jul 2012 12:40:53 +0200

salt (0.10.1-2) unstable; urgency=low

  * [bda6011] Add dmidecode to depends for salt-minion. (Closes: #680410)
  * [ad4786e] Depend on the same salt version
  * [671c2c3] Depend on debhelper version fixing #577040

 -- Ulrich Dangel <uli@debian.org>  Mon, 09 Jul 2012 23:15:27 +0200

salt (0.10.1-1) unstable; urgency=low

  [ Ulrich Dangel ]
  * [f1d627c] Always recreate orig.tar.gz with git-buildpackage

  [ Michael Prokop ]
  * Merge new upstream release
  * [ee1806a] Add python-augeas to suggests of salt-minion

 -- Michael Prokop <mika@debian.org>  Fri, 22 Jun 2012 18:56:02 +0200

salt (0.10.0-1) unstable; urgency=low

  [ Ulrich Dangel ]
  * Merge new upstream release
  * [bd10385] Change debian/source/format to quilt
  * [ba60137] Add ignore options
  * [54e70de] Copy service files from rpm package
  * [1d21548] Update install files
  * [c2737c9] Update pyversions file to use 2.6
  * [573b27a] Update salt-common.install to install complete python
    package
  * [9b739f5] Update debian/rules to use python support and update
    build dependencies
  * [bf51e1c] Provide pydists-overrides for msgpack-python
  * [4bbd2bf] Add dependency to python-pkg-resources for
    salt-{minion,master,syndic}
  * [ad8f712] Update config files to latest version

  [ Jeroen Dekkers ]
  * [9ae1aa5] Unapply patches from source
  * [933c1ee] Add debian/gbp.conf
  * [be9529b] Add >= 1.0 to python-sphinx build-depend

 -- Michael Prokop <mika@debian.org>  Wed, 20 Jun 2012 22:39:40 +0200

salt (0.9.9-1) unstable; urgency=low

  * Initial release. [Closes: #643789]

 -- Michael Prokop <mika@debian.org>  Thu, 14 Jun 2012 18:39:17 +0200
<|MERGE_RESOLUTION|>--- conflicted
+++ resolved
@@ -1,19 +1,8 @@
-<<<<<<< HEAD
-salt (2014.1.4+ds-1~bpo70+1) wheezy-backports; urgency=medium
-
-  * Rebuild for wheezy-backports.
-  * [5be7496] Updated packages for squeeze
-  * [015a818] Removal of systemd for squeeze
-  * [b7583e0] fixing of docs to build minified files
-
- -- Joe Healy <joehealy@gmail.com>  Tue, 06 May 2014 22:11:44 +1000
-=======
 salt (2014.1.4+ds-2) unstable; urgency=medium
 
   * [8716b5d] Fix to salt-ssh to not require python-zmq. Closes: 748092
 
  -- Joe Healy <joehealy@gmail.com>  Thu, 15 May 2014 16:28:11 +1000
->>>>>>> 6021dd8f
 
 salt (2014.1.4+ds-1) unstable; urgency=medium
 
