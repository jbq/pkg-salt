<<<<<<< HEAD
salt (2014.1.10+ds-1~bpo70+1) wheezy-backports; urgency=medium

  * Rebuild for wheezy-backports.
  * [5be7496] Updated packages for wheezy
  * [015a818] Removal of systemd for wheezy
  * [b7583e0] fixing of docs to build minified files
  * [f5c2018] Removed explicit dependency on libcloud till it is backported

 -- Joe Healy <joehealy@gmail.com>  Tue, 05 Aug 2014 23:45:42 +1000
=======
salt (2014.1.11+ds-1) unstable; urgency=medium

  * [d0fbbd5] Imported Upstream version 2014.1.11+ds
  * [edd6667] Fixed minor copyright issues picked up by lintian

 -- Joe Healy <joehealy@gmail.com>  Fri, 26 Sep 2014 13:31:11 +1000
>>>>>>> 8e182aeb

salt (2014.1.10+ds-1) unstable; urgency=medium

  * [ff6185d] Imported Upstream version 2014.1.10+ds

 -- Joe Healy <joehealy@gmail.com>  Tue, 05 Aug 2014 23:20:17 +1000

salt (2014.1.7+ds-2) unstable; urgency=medium

  * [f04fd3a] Load intersphinx data from filesystem. Closes: 755026

 -- Joe Healy <joehealy@gmail.com>  Tue, 22 Jul 2014 10:49:40 +1000

salt (2014.1.7+ds-1) unstable; urgency=medium

  * [00e814e] Imported Upstream version 2014.1.7+ds

 -- Joe Healy <joehealy@gmail.com>  Thu, 10 Jul 2014 09:41:31 +1000

salt (2014.1.6+ds-1) unstable; urgency=medium

  * [a0fe230] Moved python-git recommendation to salt-master
  * [25d5ac9] Imported Upstream version 2014.1.6+ds
  * [3ad8e3a] Removed and updated patches for 2014.1.6

 -- Joe Healy <joehealy@gmail.com>  Wed, 09 Jul 2014 09:48:28 +1000

salt (2014.1.5+ds-5) unstable; urgency=medium

  * [14ee714] Added stub for ext_nodes to re-enable comms with older minions

 -- Joe Healy <joehealy@gmail.com>  Sun, 22 Jun 2014 20:45:41 +1000

salt (2014.1.5+ds-4) unstable; urgency=medium

  * [39e8303] Patch to remove spurious iptables --help output

 -- Joe Healy <joehealy@gmail.com>  Sun, 22 Jun 2014 10:09:18 +1000

salt (2014.1.5+ds-3) unstable; urgency=medium

  * [12bbc7b] Fix for grain detection on xen and openvz (Upstream issue 11877)

 -- Joe Healy <joehealy@gmail.com>  Thu, 19 Jun 2014 04:21:24 +1000

salt (2014.1.5+ds-2) unstable; urgency=medium

  * [55dac69] Added version requirement for salt-cloud
  * [7a00f9e] Clean up of build depends

 -- Joe Healy <joehealy@gmail.com>  Wed, 18 Jun 2014 06:48:40 +1000

salt (2014.1.5+ds-1) unstable; urgency=medium

  * [17cddb2] Imported Upstream version 2014.1.5+ds
  * [6fbecdc] Removed patch for 748092 as upstream have fixed issue.
  * [a23be88] Minor doc patch fixed

 -- Joe Healy <joehealy@gmail.com>  Sat, 14 Jun 2014 22:09:22 +1000

salt (2014.1.4+ds-2) unstable; urgency=medium

  * [8716b5d] Fix to salt-ssh to not require python-zmq. Closes: 748092

 -- Joe Healy <joehealy@gmail.com>  Thu, 15 May 2014 16:28:11 +1000

salt (2014.1.4+ds-1) unstable; urgency=medium

  * [a9b0074] Imported Upstream version 2014.1.4+ds
  * [fd38419] Removed patch for removing externalip grain

 -- Joe Healy <joehealy@gmail.com>  Tue, 06 May 2014 21:03:13 +1000

salt (2014.1.3+ds-2) unstable; urgency=medium

  * [897f3b6] Removed external_ip grain due to privacy issues

 -- Joe Healy <joehealy@gmail.com>  Thu, 24 Apr 2014 16:50:27 +1000

salt (2014.1.3+ds-1) unstable; urgency=medium

  * [07ff82c] Imported Upstream version 2014.1.3+ds
  * [20cbcd6] Kill off all salt-master processes when stopping/restarting

 -- Joe Healy <joehealy@gmail.com>  Fri, 18 Apr 2014 14:30:42 +1000

salt (2014.1.1+ds-1) unstable; urgency=medium

  * [1b25dba] Removed renaming of js file in repack script as upstream fixed
  * [a5ee734] Imported Upstream version 2014.1.1+ds

 -- Joe Healy <joehealy@gmail.com>  Thu, 20 Mar 2014 23:11:07 +1100

salt (2014.1.0+ds-1) unstable; urgency=medium

  * [d5adf7f] Removed windows binary
  * [7c0cc71] Imported Upstream version 2014.1.0+ds
  * [12c1810] Updated debian/copyright for new files
  * [fee767d] Updated patches for 2014.1
  * [409559a] Added salt-cloud

 -- Joe Healy <joehealy@gmail.com>  Fri, 28 Feb 2014 16:02:44 +1100

salt (0.17.5+ds-1) unstable; urgency=medium

  * [af8c595] Added repack script to fix source issue. Closes: 736783
  * [20ce79b] Imported Upstream version 0.17.5+ds
  * [a536794] Send environment info with state (upstream commit #113adcd)
  * [838f341] Added release notes from upstream
  * [f741d6d] Updated copyright to reflect repacking
  * [d747742] Added lintian override for minified js files with source

 -- Joe Healy <joehealy@gmail.com>  Fri, 07 Feb 2014 10:07:55 +1100

salt (0.17.5-1) unstable; urgency=medium

  * [68d201f] Imported Upstream version 0.17.5
  * [f48d855] Minor update of doc patches to reflect upstream changes

 -- Joe Healy <joehealy@gmail.com>  Sun, 26 Jan 2014 23:20:05 +1100

salt (0.17.4-2) unstable; urgency=medium

  * [178932c] Removed documentation tracking code (google analytics)

 -- Joe Healy <joehealy@gmail.com>  Wed, 22 Jan 2014 11:09:50 +1100

salt (0.17.4-1) unstable; urgency=low

  * Imported Upstream version 0.17.4
  * removed patches no longer needed
   * doc-conf_py-changes.diff
   * pkgrepo-salt-bug-8560
   * release-notes.diff
  * Added patch (yaml.scanner) for doc build error

 -- Joe Healy <joehealy@gmail.com>  Mon, 16 Dec 2013 20:35:13 +1100

salt (0.17.2-3) unstable; urgency=low

  * [a4f9a88] Suggest documentation when installing. Closes: 730842
  * [7eb7969] Depend on python-msgpack rather than msgpack-python.
              Closes: 730875
  * [38deac5] Bump standards version - No changes needed.

 -- Joe Healy <joehealy@gmail.com>  Sun, 01 Dec 2013 13:26:05 +1100

salt (0.17.2-2) unstable; urgency=low

  * [d5d4256] Removed test symbolic link
  * [aba0f43] Addition of patch for upstream bug 8560

 -- Joe Healy <joehealy@gmail.com>  Tue, 19 Nov 2013 17:35:29 +1100

salt (0.17.2-1) unstable; urgency=low

  * [51557a0] Added debconf-utils as a recommended package for salt-minion
  * [3e6db19] Added dependency on msgpack-python to salt-ssh. Closes: 729181
  * [37b3fbc] Removed gbp dfsg filtering
  * [8562ec2] Updated upstart files to reflect latest ubuntu versions
  * [00398b1] Imported Upstream version 0.17.2
  * [43c3a3d] Added files previously removed in repacking to copyright file
  * [37d2781] Added links so that packaged versions of js and css files are used
  * [3dcf641] Added doc dependencies on js libraries
  * [58980a0] Updated documentation version to 0.17.2
  * [94b12c9] Added 0.17.2 release notes from upstream

 -- Joe Healy <joehealy@gmail.com>  Sun, 17 Nov 2013 00:01:06 +1100

salt (0.17.1+dfsg-1) unstable; urgency=medium

  * [ebd0329] Updated gbp.conf to remove saltstack theme
  * [ba2cb77] Updated debian/watch to deal with dfsg versions
  * [091a74a] Imported Upstream version 0.17.1+dfsg
   * Various security fixes, Closes: 726480
    * Insufficent Argument Validation CVE-2013-4435
    * MITM ssh attack in salt-ssh CVE-2013-4436
    * Insecure Usage of /tmp in salt-ssh CVE-2013-4438
    * YAML Calling Unsafe Loading Routine CVE-2013-4438
    * Failure to Validate Minions Posting Data CVE-2013-4439
  * [47ce833] Removed patches for issues fixed by upstream
  * [fddc7b5] Added patches for doc theme change and minor fixes
  * [b146f77] Build man pages
  * [cd33d3a] Copyright and licence audit, Closes: 725999

 -- Joe Healy <joehealy@gmail.com>  Wed, 23 Oct 2013 00:19:26 +1100

salt (0.17.0-2) unstable; urgency=low

  * [d952c6f] Fix upstream regression: prefer getfqdn call over /etc/hostname

 -- Andriy Senkovych <jolly_roger@itblog.org.ua>  Tue, 08 Oct 2013 14:37:02 +0300

salt (0.17.0-1) unstable; urgency=low

  * [9d6c0ae] Updated watch file to deal with upstream rc file naming
  * [6861b2f] Imported Upstream version 0.17.0
  * [19e5529] Addition of salt-ssh and dependency refactor to suit
  * [0b7af23] Dereference symbolic links for salt-ssh - upstream issue #7480

 -- Joe Healy <joehealy@gmail.com>  Tue, 01 Oct 2013 09:01:10 +1000

salt (0.16.4-2) unstable; urgency=low

  [ Joe Healy ]
  * Team upload.
  * [9862171] Reduced priority due to dependency on lower priority packages
  * [0fab0f8] Revert 70573cb: "Ensure minions procs killed..." Closes: 722446

 -- Joe Healy <joehealy@gmail.com>  Wed, 11 Sep 2013 15:15:52 +1000

salt (0.16.4-1) unstable; urgency=low

  [ Joe Healy ]
  * Team upload.
  * [fa55b16] Imported Upstream version 0.16.4

 -- Joe Healy <joehealy@gmail.com>  Sun, 08 Sep 2013 10:47:07 +1000

salt (0.16.3-1) unstable; urgency=low

  [ Joe Healy ]
  * Team upload.
  * [911d75a] Overhaul of init.d scripts. Fixes lintian issue and closes: 692066
  * [77ec715] Imported Upstream version 0.16.3
  * [ee76ab8] Undo packaging fix upstream issue #6502
  * [ed508f0] Added lintian override for awkward spacing in man page table
  * [70573cb] Ensure all minion processes are killed when stopping/restarting

 -- Joe Healy <joehealy@gmail.com>  Thu, 15 Aug 2013 23:06:02 +1000

salt (0.16.2-2) unstable; urgency=low

  [ Joe Healy ]
  * Team upload.
  * [5fb2336] Fix upstream issue #6502 "Fix traceback in salt-call --local"

 -- Joe Healy <joehealy@gmail.com>  Sat, 03 Aug 2013 21:29:18 +1000

salt (0.16.2-1) unstable; urgency=low

  [ Joe Healy ]
  * Team upload.
  * [526271e] Updated debian/copyright to reflect minor upstream changes
  * [1f38e01] updated debian/rules to use dh-systemd. Closes: #715249
  * [21abc2e] Imported Upstream version 0.16.2
  * [50da5a7] Updated *.service files to get rid of lintian warning.

 -- Joe Healy <joehealy@gmail.com>  Fri, 02 Aug 2013 15:46:10 +1000

salt (0.16.0-1) unstable; urgency=low

  [ Joe Healy ]
  * Team upload.
  * [a7fdace] Imported Upstream version 0.16.0. Closes: #712819

 -- Joe Healy <joehealy@gmail.com>  Thu, 04 Jul 2013 10:48:59 +1000

salt (0.15.3-1) unstable; urgency=low

  [ Joe Healy ]
  * Team upload.
  * [ad0a089] Imported Upstream version 0.15.3
  * [99d70ab] Updated to depend on zeromq 3. Closes: #690525
  * [0aefc36] Added python-git as a recommended package. Closes: #700174

 -- Joe Healy <joehealy@gmail.com>  Mon, 03 Jun 2013 23:47:24 +1000

salt (0.15.1-1) unstable; urgency=high

  [ Joe Healy ]
  * team upload
  * [3f2928c] Imported Upstream version 0.15.1
  * [5d46d17] Imported Upstream version 0.15.0 Closes: #703600
  * [ee734d5] Added dctrl-tools as a recommendation
  * [0c3a6e6] Removed unnecessary cleanup step in build process
  * [552cb80] Updated changelog and NEWS file for 0.15.1
  * [1d878ca] removed files that should not have been checked in

  [ Ulrich Dangel ]
  * [e30e35a] Move security notice from salt-common.NEWS to NEWS

 -- Ulrich Dangel <uli@debian.org>  Sun, 19 May 2013 22:46:03 +0100

salt (0.14.1-1) unstable; urgency=low

  [ Joe Healy ]
  * Imported Upstream version 0.14.1

 -- Joe Healy <joehealy@gmail.com>  Sun, 14 Apr 2013 03:31:37 +0000

salt (0.14.0-1) unstable; urgency=low

  [ Joe Healy ]
  * team upload
  * [4234664] Updated debian branch
  * [a623ed7] Added gitignore file
  * [f97485a] Imported Upstream version 0.14.0 Closes: #701155
  * [ee4a462] Updated maintainer and uploaders Closes: #698772

  [ Andriy Senkovych ]
  * [5752009] Update Vcs-* fields to point to pkg-salt alioth repository.
  * [6d3bea7] debian/copyright: set versioned copyright format uri
  * [a282c5f] Remove unnecessary dh_quilt invocations
  * [64fe85c] Add Andriy Senkovych <jolly_roger@itblog.org.ua> to Uploaders

  [ Ulrich Dangel ]
  * [aa8f816] Change conflict to breaks and adjust python-mako comparison

 -- Ulrich Dangel <uli@debian.org>  Mon, 08 Apr 2013 21:08:03 +0100

salt (0.12.1-1~bpo60+1~madduck.2) squeeze-backports; urgency=low

  * Add recommendation to python-mako, but conflict with versions before
    0.7.0, since Salt won't work with the version in squeeze, but needs the
    backport instead.

 -- martin f. krafft <madduck@debian.org>  Thu, 24 Jan 2013 20:17:21 +1300

salt (0.12.1-1~bpo60+1~madduck.1) squeeze-backports; urgency=low

  * RebuilD for squeeze-backports.

 -- martin f. krafft <madduck@debian.org>  Thu, 24 Jan 2013 16:45:13 +1300

salt (0.12.1-1) unstable; urgency=low

  * [2f34fe9] New upstream version 0.12.1
  * [f25519b] Refresh version fix

 -- Ulrich Dangel <uli@debian.org>  Tue, 22 Jan 2013 22:05:26 +0000

salt (0.12.0-1) unstable; urgency=low

  * [b6c675e] New upstream version 0.12.0
  * [bd89271] Import patch to fix version.py

 -- Ulrich Dangel <uli@debian.org>  Sat, 19 Jan 2013 11:26:17 +0000

salt (0.11.1+ds-1) unstable; urgency=low

  * Team upload.
  * Re-roll a new orig.tar.gz for 0.11.1 that includes all the files with
    "debian" in their name. Closes: #697747
  * Update debian/watch to drop the (temporary) +ds suffix

 -- Raphaël Hertzog <hertzog@debian.org>  Wed, 09 Jan 2013 10:41:47 +0100

salt (0.11.1-1) unstable; urgency=low

  * [9dfcb21] Update watch uri as github no longer offers download page
  * [2aedacf] Don't filter pyc files
  * [3adc2cf] New upstream version 0.11.1
  * [281093f] Use default config file from conf directory
  * [88e0f24] Mention new default file locations
  * [7ddd3fc] Add bash completion

 -- Ulrich Dangel <uli@debian.org>  Fri, 04 Jan 2013 04:35:59 +0000

salt (0.10.5-1) unstable; urgency=low

  * [f735ab9] Filter pyc files
  * [62462dd] New upstream version 0.10.5 (Closes: #690481)
  * [9726d8b] Install empty include dirs for salt-master and salt-minion.
  * [8705c6e] Build-depend on msgpack-python
  * [6832d36] Update config file templates

 -- Ulrich Dangel <uli@debian.org>  Mon, 19 Nov 2012 08:34:09 +0000

salt (0.10.4-1) unstable; urgency=low

  * [5431ef2] Imported Upstream version 0.10.4
  * [bcd48a0] Remove patch 'add_hacking_rst', applied upstream.
  * [3135d52] Fix salt-master restart (Patch by martin f. krafft)
    (Closes: #692064)
  * [15abbbb] Recommend lsb-release. With new upstream code this
    provides lsb* grains. (Closes: #690700)

 -- Christian Hofstaedtler <christian@hofstaedtler.name>  Sat, 10 Nov 2012 17:57:52 +0100

salt (0.10.2-1~experimental+1) experimental; urgency=low

  * [cf57587] Import upstream version 0.10.2
  * [1ff7a9f] Add patch to create HACKING.rst

 -- Ulrich Dangel <uli@debian.org>  Sat, 04 Aug 2012 02:57:52 +0200

salt (0.10.1-3) unstable; urgency=low

  * [efbd4a8] Change uploaders email address for Ulrich Dangel
  * [442ead1] Recommends dmidecode instead of Depend to support non-x86 systems.

 -- Ulrich Dangel <uli@debian.org>  Mon, 30 Jul 2012 12:40:53 +0200

salt (0.10.1-2) unstable; urgency=low

  * [bda6011] Add dmidecode to depends for salt-minion. (Closes: #680410)
  * [ad4786e] Depend on the same salt version
  * [671c2c3] Depend on debhelper version fixing #577040

 -- Ulrich Dangel <uli@debian.org>  Mon, 09 Jul 2012 23:15:27 +0200

salt (0.10.1-1) unstable; urgency=low

  [ Ulrich Dangel ]
  * [f1d627c] Always recreate orig.tar.gz with git-buildpackage

  [ Michael Prokop ]
  * Merge new upstream release
  * [ee1806a] Add python-augeas to suggests of salt-minion

 -- Michael Prokop <mika@debian.org>  Fri, 22 Jun 2012 18:56:02 +0200

salt (0.10.0-1) unstable; urgency=low

  [ Ulrich Dangel ]
  * Merge new upstream release
  * [bd10385] Change debian/source/format to quilt
  * [ba60137] Add ignore options
  * [54e70de] Copy service files from rpm package
  * [1d21548] Update install files
  * [c2737c9] Update pyversions file to use 2.6
  * [573b27a] Update salt-common.install to install complete python
    package
  * [9b739f5] Update debian/rules to use python support and update
    build dependencies
  * [bf51e1c] Provide pydists-overrides for msgpack-python
  * [4bbd2bf] Add dependency to python-pkg-resources for
    salt-{minion,master,syndic}
  * [ad8f712] Update config files to latest version

  [ Jeroen Dekkers ]
  * [9ae1aa5] Unapply patches from source
  * [933c1ee] Add debian/gbp.conf
  * [be9529b] Add >= 1.0 to python-sphinx build-depend

 -- Michael Prokop <mika@debian.org>  Wed, 20 Jun 2012 22:39:40 +0200

salt (0.9.9-1) unstable; urgency=low

  * Initial release. [Closes: #643789]

 -- Michael Prokop <mika@debian.org>  Thu, 14 Jun 2012 18:39:17 +0200
<|MERGE_RESOLUTION|>--- conflicted
+++ resolved
@@ -1,21 +1,9 @@
-<<<<<<< HEAD
-salt (2014.1.10+ds-1~bpo70+1) wheezy-backports; urgency=medium
-
-  * Rebuild for wheezy-backports.
-  * [5be7496] Updated packages for wheezy
-  * [015a818] Removal of systemd for wheezy
-  * [b7583e0] fixing of docs to build minified files
-  * [f5c2018] Removed explicit dependency on libcloud till it is backported
-
- -- Joe Healy <joehealy@gmail.com>  Tue, 05 Aug 2014 23:45:42 +1000
-=======
 salt (2014.1.11+ds-1) unstable; urgency=medium
 
   * [d0fbbd5] Imported Upstream version 2014.1.11+ds
   * [edd6667] Fixed minor copyright issues picked up by lintian
 
  -- Joe Healy <joehealy@gmail.com>  Fri, 26 Sep 2014 13:31:11 +1000
->>>>>>> 8e182aeb
 
 salt (2014.1.10+ds-1) unstable; urgency=medium
 
