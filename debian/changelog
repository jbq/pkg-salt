<<<<<<< HEAD
salt (2014.7.1+ds-1~bpo60+1) squeeze-backports-sloppy; urgency=medium

  * Rebuild for squeeze-backports-sloppy.
  * [73a8257] Removal of upstart and systemd support
  * [8657d02] Building of minifed js and css files
  * [180dc80] Updating of package dependencies for squeeze
  * [988bf18] Removed explicit dependency on libcloud till libcloud is backported
  * [2207f2f] Set intersphinx to read from python2.6 docs
  * [f0bb856] Removed sphinx build version requirement

 -- Joe Healy <joehealy@gmail.com>  Thu, 29 Jan 2015 13:36:29 +1100
=======
salt (2014.7.1+ds-2) experimental; urgency=medium

  * [87971d4] Added dependency on python-dateutil
  * [cb9b2e2] Added init.d, systemd and upstart files for salt-api

 -- Joe Healy <joehealy@gmail.com>  Thu, 05 Feb 2015 17:22:45 +1100
>>>>>>> fde251aa

salt (2014.7.1+ds-1) experimental; urgency=medium

  * [77a2f91] Imported Upstream version 2014.7.1+ds
  * [7525339] Refreshed patches for 2014.7.1
  * [314362b] Added salt-api packaging

 -- Joe Healy <joehealy@gmail.com>  Thu, 29 Jan 2015 10:12:26 +1100

salt (2014.7.0+ds-2) experimental; urgency=medium

  * [9954f59] Added python-requests as a dependency

 -- Joe Healy <joehealy@gmail.com>  Wed, 12 Nov 2014 15:26:00 +1100

salt (2014.7.0+ds-1) experimental; urgency=medium

  * [8e2c682] Imported Upstream version 2014.7.0+ds
  * [2ad9738] Updated patches for 2014.7 release
  * [0ac1a0c] Updated dependencies for initial 2014.7 release

 -- Joe Healy <joehealy@gmail.com>  Wed, 12 Nov 2014 10:36:31 +1100

salt (2014.1.13+ds-1) unstable; urgency=medium

  * [448ac5b] Imported Upstream version 2014.1.13+ds
  * [9b5d860] Added python-apt as a dependency
  * [c068fad] Removed patch for 2014.1.11 release notes as upstream added notes
  * [4a22a13] Updated to standards version 3.9.6, no change needed

 -- Joe Healy <joehealy@gmail.com>  Tue, 21 Oct 2014 00:30:37 +1100

salt (2014.1.11+ds-2) unstable; urgency=medium

  * [fa6cb29] Added 2014.1.11 release notes

 -- Joe Healy <joehealy@gmail.com>  Fri, 26 Sep 2014 13:58:18 +1000

salt (2014.1.11+ds-1) unstable; urgency=medium

  * [d0fbbd5] Imported Upstream version 2014.1.11+ds
  * [edd6667] Fixed minor copyright issues picked up by lintian

 -- Joe Healy <joehealy@gmail.com>  Fri, 26 Sep 2014 13:31:11 +1000

salt (2014.1.10+ds-1) unstable; urgency=medium

  * [ff6185d] Imported Upstream version 2014.1.10+ds

 -- Joe Healy <joehealy@gmail.com>  Tue, 05 Aug 2014 23:20:17 +1000

salt (2014.1.7+ds-2) unstable; urgency=medium

  * [f04fd3a] Load intersphinx data from filesystem. Closes: 755026

 -- Joe Healy <joehealy@gmail.com>  Tue, 22 Jul 2014 10:49:40 +1000

salt (2014.1.7+ds-1) unstable; urgency=medium

  * [00e814e] Imported Upstream version 2014.1.7+ds

 -- Joe Healy <joehealy@gmail.com>  Thu, 10 Jul 2014 09:41:31 +1000

salt (2014.1.6+ds-1) unstable; urgency=medium

  * [a0fe230] Moved python-git recommendation to salt-master
  * [25d5ac9] Imported Upstream version 2014.1.6+ds
  * [3ad8e3a] Removed and updated patches for 2014.1.6

 -- Joe Healy <joehealy@gmail.com>  Wed, 09 Jul 2014 09:48:28 +1000

salt (2014.1.5+ds-5) unstable; urgency=medium

  * [14ee714] Added stub for ext_nodes to re-enable comms with older minions

 -- Joe Healy <joehealy@gmail.com>  Sun, 22 Jun 2014 20:45:41 +1000

salt (2014.1.5+ds-4) unstable; urgency=medium

  * [39e8303] Patch to remove spurious iptables --help output

 -- Joe Healy <joehealy@gmail.com>  Sun, 22 Jun 2014 10:09:18 +1000

salt (2014.1.5+ds-3) unstable; urgency=medium

  * [12bbc7b] Fix for grain detection on xen and openvz (Upstream issue 11877)

 -- Joe Healy <joehealy@gmail.com>  Thu, 19 Jun 2014 04:21:24 +1000

salt (2014.1.5+ds-2) unstable; urgency=medium

  * [55dac69] Added version requirement for salt-cloud
  * [7a00f9e] Clean up of build depends

 -- Joe Healy <joehealy@gmail.com>  Wed, 18 Jun 2014 06:48:40 +1000

salt (2014.1.5+ds-1) unstable; urgency=medium

  * [17cddb2] Imported Upstream version 2014.1.5+ds
  * [6fbecdc] Removed patch for 748092 as upstream have fixed issue.
  * [a23be88] Minor doc patch fixed

 -- Joe Healy <joehealy@gmail.com>  Sat, 14 Jun 2014 22:09:22 +1000

salt (2014.1.4+ds-2) unstable; urgency=medium

  * [8716b5d] Fix to salt-ssh to not require python-zmq. Closes: 748092

 -- Joe Healy <joehealy@gmail.com>  Thu, 15 May 2014 16:28:11 +1000

salt (2014.1.4+ds-1) unstable; urgency=medium

  * [a9b0074] Imported Upstream version 2014.1.4+ds
  * [fd38419] Removed patch for removing externalip grain

 -- Joe Healy <joehealy@gmail.com>  Tue, 06 May 2014 21:03:13 +1000

salt (2014.1.3+ds-2) unstable; urgency=medium

  * [897f3b6] Removed external_ip grain due to privacy issues

 -- Joe Healy <joehealy@gmail.com>  Thu, 24 Apr 2014 16:50:27 +1000

salt (2014.1.3+ds-1) unstable; urgency=medium

  * [07ff82c] Imported Upstream version 2014.1.3+ds
  * [20cbcd6] Kill off all salt-master processes when stopping/restarting

 -- Joe Healy <joehealy@gmail.com>  Fri, 18 Apr 2014 14:30:42 +1000

salt (2014.1.1+ds-1) unstable; urgency=medium

  * [1b25dba] Removed renaming of js file in repack script as upstream fixed
  * [a5ee734] Imported Upstream version 2014.1.1+ds

 -- Joe Healy <joehealy@gmail.com>  Thu, 20 Mar 2014 23:11:07 +1100

salt (2014.1.0+ds-1) unstable; urgency=medium

  * [d5adf7f] Removed windows binary
  * [7c0cc71] Imported Upstream version 2014.1.0+ds
  * [12c1810] Updated debian/copyright for new files
  * [fee767d] Updated patches for 2014.1
  * [409559a] Added salt-cloud

 -- Joe Healy <joehealy@gmail.com>  Fri, 28 Feb 2014 16:02:44 +1100

salt (0.17.5+ds-1) unstable; urgency=medium

  * [af8c595] Added repack script to fix source issue. Closes: 736783
  * [20ce79b] Imported Upstream version 0.17.5+ds
  * [a536794] Send environment info with state (upstream commit #113adcd)
  * [838f341] Added release notes from upstream
  * [f741d6d] Updated copyright to reflect repacking
  * [d747742] Added lintian override for minified js files with source

 -- Joe Healy <joehealy@gmail.com>  Fri, 07 Feb 2014 10:07:55 +1100

salt (0.17.5-1) unstable; urgency=medium

  * [68d201f] Imported Upstream version 0.17.5
  * [f48d855] Minor update of doc patches to reflect upstream changes

 -- Joe Healy <joehealy@gmail.com>  Sun, 26 Jan 2014 23:20:05 +1100

salt (0.17.4-2) unstable; urgency=medium

  * [178932c] Removed documentation tracking code (google analytics)

 -- Joe Healy <joehealy@gmail.com>  Wed, 22 Jan 2014 11:09:50 +1100

salt (0.17.4-1) unstable; urgency=low

  * Imported Upstream version 0.17.4
  * removed patches no longer needed
   * doc-conf_py-changes.diff
   * pkgrepo-salt-bug-8560
   * release-notes.diff
  * Added patch (yaml.scanner) for doc build error

 -- Joe Healy <joehealy@gmail.com>  Mon, 16 Dec 2013 20:35:13 +1100

salt (0.17.2-3) unstable; urgency=low

  * [a4f9a88] Suggest documentation when installing. Closes: 730842
  * [7eb7969] Depend on python-msgpack rather than msgpack-python.
              Closes: 730875
  * [38deac5] Bump standards version - No changes needed.

 -- Joe Healy <joehealy@gmail.com>  Sun, 01 Dec 2013 13:26:05 +1100

salt (0.17.2-2) unstable; urgency=low

  * [d5d4256] Removed test symbolic link
  * [aba0f43] Addition of patch for upstream bug 8560

 -- Joe Healy <joehealy@gmail.com>  Tue, 19 Nov 2013 17:35:29 +1100

salt (0.17.2-1) unstable; urgency=low

  * [51557a0] Added debconf-utils as a recommended package for salt-minion
  * [3e6db19] Added dependency on msgpack-python to salt-ssh. Closes: 729181
  * [37b3fbc] Removed gbp dfsg filtering
  * [8562ec2] Updated upstart files to reflect latest ubuntu versions
  * [00398b1] Imported Upstream version 0.17.2
  * [43c3a3d] Added files previously removed in repacking to copyright file
  * [37d2781] Added links so that packaged versions of js and css files are used
  * [3dcf641] Added doc dependencies on js libraries
  * [58980a0] Updated documentation version to 0.17.2
  * [94b12c9] Added 0.17.2 release notes from upstream

 -- Joe Healy <joehealy@gmail.com>  Sun, 17 Nov 2013 00:01:06 +1100

salt (0.17.1+dfsg-1) unstable; urgency=medium

  * [ebd0329] Updated gbp.conf to remove saltstack theme
  * [ba2cb77] Updated debian/watch to deal with dfsg versions
  * [091a74a] Imported Upstream version 0.17.1+dfsg
   * Various security fixes, Closes: 726480
    * Insufficent Argument Validation CVE-2013-4435
    * MITM ssh attack in salt-ssh CVE-2013-4436
    * Insecure Usage of /tmp in salt-ssh CVE-2013-4438
    * YAML Calling Unsafe Loading Routine CVE-2013-4438
    * Failure to Validate Minions Posting Data CVE-2013-4439
  * [47ce833] Removed patches for issues fixed by upstream
  * [fddc7b5] Added patches for doc theme change and minor fixes
  * [b146f77] Build man pages
  * [cd33d3a] Copyright and licence audit, Closes: 725999

 -- Joe Healy <joehealy@gmail.com>  Wed, 23 Oct 2013 00:19:26 +1100

salt (0.17.0-2) unstable; urgency=low

  * [d952c6f] Fix upstream regression: prefer getfqdn call over /etc/hostname

 -- Andriy Senkovych <jolly_roger@itblog.org.ua>  Tue, 08 Oct 2013 14:37:02 +0300

salt (0.17.0-1) unstable; urgency=low

  * [9d6c0ae] Updated watch file to deal with upstream rc file naming
  * [6861b2f] Imported Upstream version 0.17.0
  * [19e5529] Addition of salt-ssh and dependency refactor to suit
  * [0b7af23] Dereference symbolic links for salt-ssh - upstream issue #7480

 -- Joe Healy <joehealy@gmail.com>  Tue, 01 Oct 2013 09:01:10 +1000

salt (0.16.4-2) unstable; urgency=low

  [ Joe Healy ]
  * Team upload.
  * [9862171] Reduced priority due to dependency on lower priority packages
  * [0fab0f8] Revert 70573cb: "Ensure minions procs killed..." Closes: 722446

 -- Joe Healy <joehealy@gmail.com>  Wed, 11 Sep 2013 15:15:52 +1000

salt (0.16.4-1) unstable; urgency=low

  [ Joe Healy ]
  * Team upload.
  * [fa55b16] Imported Upstream version 0.16.4

 -- Joe Healy <joehealy@gmail.com>  Sun, 08 Sep 2013 10:47:07 +1000

salt (0.16.3-1) unstable; urgency=low

  [ Joe Healy ]
  * Team upload.
  * [911d75a] Overhaul of init.d scripts. Fixes lintian issue and closes: 692066
  * [77ec715] Imported Upstream version 0.16.3
  * [ee76ab8] Undo packaging fix upstream issue #6502
  * [ed508f0] Added lintian override for awkward spacing in man page table
  * [70573cb] Ensure all minion processes are killed when stopping/restarting

 -- Joe Healy <joehealy@gmail.com>  Thu, 15 Aug 2013 23:06:02 +1000

salt (0.16.2-2) unstable; urgency=low

  [ Joe Healy ]
  * Team upload.
  * [5fb2336] Fix upstream issue #6502 "Fix traceback in salt-call --local"

 -- Joe Healy <joehealy@gmail.com>  Sat, 03 Aug 2013 21:29:18 +1000

salt (0.16.2-1) unstable; urgency=low

  [ Joe Healy ]
  * Team upload.
  * [526271e] Updated debian/copyright to reflect minor upstream changes
  * [1f38e01] updated debian/rules to use dh-systemd. Closes: #715249
  * [21abc2e] Imported Upstream version 0.16.2
  * [50da5a7] Updated *.service files to get rid of lintian warning.

 -- Joe Healy <joehealy@gmail.com>  Fri, 02 Aug 2013 15:46:10 +1000

salt (0.16.0-1) unstable; urgency=low

  [ Joe Healy ]
  * Team upload.
  * [a7fdace] Imported Upstream version 0.16.0. Closes: #712819

 -- Joe Healy <joehealy@gmail.com>  Thu, 04 Jul 2013 10:48:59 +1000

salt (0.15.3-1) unstable; urgency=low

  [ Joe Healy ]
  * Team upload.
  * [ad0a089] Imported Upstream version 0.15.3
  * [99d70ab] Updated to depend on zeromq 3. Closes: #690525
  * [0aefc36] Added python-git as a recommended package. Closes: #700174

 -- Joe Healy <joehealy@gmail.com>  Mon, 03 Jun 2013 23:47:24 +1000

salt (0.15.1-1) unstable; urgency=high

  [ Joe Healy ]
  * team upload
  * [3f2928c] Imported Upstream version 0.15.1
  * [5d46d17] Imported Upstream version 0.15.0 Closes: #703600
  * [ee734d5] Added dctrl-tools as a recommendation
  * [0c3a6e6] Removed unnecessary cleanup step in build process
  * [552cb80] Updated changelog and NEWS file for 0.15.1
  * [1d878ca] removed files that should not have been checked in

  [ Ulrich Dangel ]
  * [e30e35a] Move security notice from salt-common.NEWS to NEWS

 -- Ulrich Dangel <uli@debian.org>  Sun, 19 May 2013 22:46:03 +0100

salt (0.14.1-1) unstable; urgency=low

  [ Joe Healy ]
  * Imported Upstream version 0.14.1

 -- Joe Healy <joehealy@gmail.com>  Sun, 14 Apr 2013 03:31:37 +0000

salt (0.14.0-1) unstable; urgency=low

  [ Joe Healy ]
  * team upload
  * [4234664] Updated debian branch
  * [a623ed7] Added gitignore file
  * [f97485a] Imported Upstream version 0.14.0 Closes: #701155
  * [ee4a462] Updated maintainer and uploaders Closes: #698772

  [ Andriy Senkovych ]
  * [5752009] Update Vcs-* fields to point to pkg-salt alioth repository.
  * [6d3bea7] debian/copyright: set versioned copyright format uri
  * [a282c5f] Remove unnecessary dh_quilt invocations
  * [64fe85c] Add Andriy Senkovych <jolly_roger@itblog.org.ua> to Uploaders

  [ Ulrich Dangel ]
  * [aa8f816] Change conflict to breaks and adjust python-mako comparison

 -- Ulrich Dangel <uli@debian.org>  Mon, 08 Apr 2013 21:08:03 +0100

salt (0.12.1-1~bpo60+1~madduck.2) squeeze-backports; urgency=low

  * Add recommendation to python-mako, but conflict with versions before
    0.7.0, since Salt won't work with the version in squeeze, but needs the
    backport instead.

 -- martin f. krafft <madduck@debian.org>  Thu, 24 Jan 2013 20:17:21 +1300

salt (0.12.1-1~bpo60+1~madduck.1) squeeze-backports; urgency=low

  * RebuilD for squeeze-backports.

 -- martin f. krafft <madduck@debian.org>  Thu, 24 Jan 2013 16:45:13 +1300

salt (0.12.1-1) unstable; urgency=low

  * [2f34fe9] New upstream version 0.12.1
  * [f25519b] Refresh version fix

 -- Ulrich Dangel <uli@debian.org>  Tue, 22 Jan 2013 22:05:26 +0000

salt (0.12.0-1) unstable; urgency=low

  * [b6c675e] New upstream version 0.12.0
  * [bd89271] Import patch to fix version.py

 -- Ulrich Dangel <uli@debian.org>  Sat, 19 Jan 2013 11:26:17 +0000

salt (0.11.1+ds-1) unstable; urgency=low

  * Team upload.
  * Re-roll a new orig.tar.gz for 0.11.1 that includes all the files with
    "debian" in their name. Closes: #697747
  * Update debian/watch to drop the (temporary) +ds suffix

 -- Raphaël Hertzog <hertzog@debian.org>  Wed, 09 Jan 2013 10:41:47 +0100

salt (0.11.1-1) unstable; urgency=low

  * [9dfcb21] Update watch uri as github no longer offers download page
  * [2aedacf] Don't filter pyc files
  * [3adc2cf] New upstream version 0.11.1
  * [281093f] Use default config file from conf directory
  * [88e0f24] Mention new default file locations
  * [7ddd3fc] Add bash completion

 -- Ulrich Dangel <uli@debian.org>  Fri, 04 Jan 2013 04:35:59 +0000

salt (0.10.5-1) unstable; urgency=low

  * [f735ab9] Filter pyc files
  * [62462dd] New upstream version 0.10.5 (Closes: #690481)
  * [9726d8b] Install empty include dirs for salt-master and salt-minion.
  * [8705c6e] Build-depend on msgpack-python
  * [6832d36] Update config file templates

 -- Ulrich Dangel <uli@debian.org>  Mon, 19 Nov 2012 08:34:09 +0000

salt (0.10.4-1) unstable; urgency=low

  * [5431ef2] Imported Upstream version 0.10.4
  * [bcd48a0] Remove patch 'add_hacking_rst', applied upstream.
  * [3135d52] Fix salt-master restart (Patch by martin f. krafft)
    (Closes: #692064)
  * [15abbbb] Recommend lsb-release. With new upstream code this
    provides lsb* grains. (Closes: #690700)

 -- Christian Hofstaedtler <christian@hofstaedtler.name>  Sat, 10 Nov 2012 17:57:52 +0100

salt (0.10.2-1~experimental+1) experimental; urgency=low

  * [cf57587] Import upstream version 0.10.2
  * [1ff7a9f] Add patch to create HACKING.rst

 -- Ulrich Dangel <uli@debian.org>  Sat, 04 Aug 2012 02:57:52 +0200

salt (0.10.1-3) unstable; urgency=low

  * [efbd4a8] Change uploaders email address for Ulrich Dangel
  * [442ead1] Recommends dmidecode instead of Depend to support non-x86 systems.

 -- Ulrich Dangel <uli@debian.org>  Mon, 30 Jul 2012 12:40:53 +0200

salt (0.10.1-2) unstable; urgency=low

  * [bda6011] Add dmidecode to depends for salt-minion. (Closes: #680410)
  * [ad4786e] Depend on the same salt version
  * [671c2c3] Depend on debhelper version fixing #577040

 -- Ulrich Dangel <uli@debian.org>  Mon, 09 Jul 2012 23:15:27 +0200

salt (0.10.1-1) unstable; urgency=low

  [ Ulrich Dangel ]
  * [f1d627c] Always recreate orig.tar.gz with git-buildpackage

  [ Michael Prokop ]
  * Merge new upstream release
  * [ee1806a] Add python-augeas to suggests of salt-minion

 -- Michael Prokop <mika@debian.org>  Fri, 22 Jun 2012 18:56:02 +0200

salt (0.10.0-1) unstable; urgency=low

  [ Ulrich Dangel ]
  * Merge new upstream release
  * [bd10385] Change debian/source/format to quilt
  * [ba60137] Add ignore options
  * [54e70de] Copy service files from rpm package
  * [1d21548] Update install files
  * [c2737c9] Update pyversions file to use 2.6
  * [573b27a] Update salt-common.install to install complete python
    package
  * [9b739f5] Update debian/rules to use python support and update
    build dependencies
  * [bf51e1c] Provide pydists-overrides for msgpack-python
  * [4bbd2bf] Add dependency to python-pkg-resources for
    salt-{minion,master,syndic}
  * [ad8f712] Update config files to latest version

  [ Jeroen Dekkers ]
  * [9ae1aa5] Unapply patches from source
  * [933c1ee] Add debian/gbp.conf
  * [be9529b] Add >= 1.0 to python-sphinx build-depend

 -- Michael Prokop <mika@debian.org>  Wed, 20 Jun 2012 22:39:40 +0200

salt (0.9.9-1) unstable; urgency=low

  * Initial release. [Closes: #643789]

 -- Michael Prokop <mika@debian.org>  Thu, 14 Jun 2012 18:39:17 +0200
<|MERGE_RESOLUTION|>--- conflicted
+++ resolved
@@ -1,23 +1,9 @@
-<<<<<<< HEAD
-salt (2014.7.1+ds-1~bpo60+1) squeeze-backports-sloppy; urgency=medium
-
-  * Rebuild for squeeze-backports-sloppy.
-  * [73a8257] Removal of upstart and systemd support
-  * [8657d02] Building of minifed js and css files
-  * [180dc80] Updating of package dependencies for squeeze
-  * [988bf18] Removed explicit dependency on libcloud till libcloud is backported
-  * [2207f2f] Set intersphinx to read from python2.6 docs
-  * [f0bb856] Removed sphinx build version requirement
-
- -- Joe Healy <joehealy@gmail.com>  Thu, 29 Jan 2015 13:36:29 +1100
-=======
 salt (2014.7.1+ds-2) experimental; urgency=medium
 
   * [87971d4] Added dependency on python-dateutil
   * [cb9b2e2] Added init.d, systemd and upstart files for salt-api
 
  -- Joe Healy <joehealy@gmail.com>  Thu, 05 Feb 2015 17:22:45 +1100
->>>>>>> fde251aa
 
 salt (2014.7.1+ds-1) experimental; urgency=medium
 
