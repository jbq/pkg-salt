--- conflicted
+++ resolved
@@ -1,22 +1,9 @@
-<<<<<<< HEAD
-salt (2014.7.1+ds-1~bpo70+1) wheezy-backports; urgency=medium
-
-  * Rebuild for wheezy-backports.
-  * [5be7496] Updated packages for squeeze
-  * [015a818] Removal of systemd for squeeze
-  * [b7583e0] fixing of docs to build minified files
-  * [f5c2018] Removed explicit dependency on libcloud till it is backported
-  * [6d421cf] Removed sphinx version requirement
-
- -- Joe Healy <joehealy@gmail.com>  Thu, 29 Jan 2015 10:47:06 +1100
-=======
 salt (2014.7.1+ds-2) experimental; urgency=medium
 
   * [87971d4] Added dependency on python-dateutil
   * [cb9b2e2] Added init.d, systemd and upstart files for salt-api
 
  -- Joe Healy <joehealy@gmail.com>  Thu, 05 Feb 2015 17:22:45 +1100
->>>>>>> fde251aa
 
 salt (2014.7.1+ds-1) experimental; urgency=medium
 
