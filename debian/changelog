--- conflicted
+++ resolved
@@ -1,20 +1,8 @@
-<<<<<<< HEAD
-salt (2014.7.1+ds-2~bpo70i+1) wheezy-backports; urgency=medium
-
-  * [5be7496] Updated packages for wheezy
-  * [015a818] Removal of systemd for wheezy
-  * [b7583e0] fixing of docs to build minified files
-  * [f5c2018] Removed explicit dependency on libcloud till it is backported
-  * [6d421cf] Removed sphinx version requirement
-
- -- Joe Healy <joehealy@gmail.com>  Thu, 05 Feb 2015 17:32:22 +1100
-=======
 salt (2014.7.1+ds-3) experimental; urgency=medium
 
   * [70d659a] Fixed salt-api upstart script
 
  -- Joe Healy <joehealy@gmail.com>  Tue, 10 Feb 2015 11:20:12 +1100
->>>>>>> fe5d6ed1
 
 salt (2014.7.1+ds-2) experimental; urgency=medium
 
