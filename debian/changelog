--- conflicted
+++ resolved
@@ -1,24 +1,3 @@
-<<<<<<< HEAD
-salt (2014.1.5+ds-1trusty2) trusty; urgency=medium
-
-  * [6c99950] Fix to version in preinst script
-
- -- Joe Healy <joehealy@gmail.com>  Wed, 18 Jun 2014 13:34:34 +1000
-
-salt (2014.1.5+ds-1trusty1) trusty; urgency=medium
-
-  * [2c9238e] Updated dependencies and build for trusty
-  * [59a9c88] Update of ubuntu packaging files from upstream
-  * [8b2aadb] Fix for salt issues #11274 and #10967
-  * [3f697a1] Added /etc/default/salt-minion file to pick up env vars
-  * [baa3877] Re-added salt ufw config file
-  * [fe659dc] Removed "su -c" from minion upstart script
-  * [35372f7] Fixed stale pyc issue for trusty as well (Upstream issue: 13305)
-  * [84b5880] Fixed version number
-  * [7b29019] Also remove pyc files from /usr/lib/pymodules/python2.7/salt/
-
- -- Joe Healy <joehealy@gmail.com>  Wed, 18 Jun 2014 13:31:21 +1000
-=======
 salt (2014.1.5+ds-5) unstable; urgency=medium
 
   * [14ee714] Added stub for ext_nodes to re-enable comms with older minions
@@ -43,7 +22,6 @@
   * [7a00f9e] Clean up of build depends
 
  -- Joe Healy <joehealy@gmail.com>  Wed, 18 Jun 2014 06:48:40 +1000
->>>>>>> c5197516
 
 salt (2014.1.5+ds-1) unstable; urgency=medium
 
