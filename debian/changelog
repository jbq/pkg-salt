--- conflicted
+++ resolved
@@ -1,22 +1,8 @@
-<<<<<<< HEAD
-salt (2014.1.6+ds-1saucy1) saucy; urgency=medium
-
-  * [5703273] Update to dependencies for saucy
-  * [00bdf3e] Update of ubuntu packaging files from upstream
-  * [a682264] Fix for salt issues #11274 and #10967
-  * [de13b30] Added /etc/default/salt-minion file to pick up env vars
-  * [45d295f] Re-added salt ufw config file
-  * [1c3b3a8] Removed "su -c" from minion upstart script
-  * [cf0d6f3] Updated script to remove .pyc files from /usr/lib/pymodules/python2.7/salt/
-
- -- Joe Healy <joehealy@gmail.com>  Wed, 09 Jul 2014 12:13:51 +1000
-=======
 salt (2014.1.7+ds-1) unstable; urgency=medium
 
   * [00e814e] Imported Upstream version 2014.1.7+ds
 
  -- Joe Healy <joehealy@gmail.com>  Thu, 10 Jul 2014 09:41:31 +1000
->>>>>>> 672bd9a6
 
 salt (2014.1.6+ds-1) unstable; urgency=medium
 
