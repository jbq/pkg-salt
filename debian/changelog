--- conflicted
+++ resolved
@@ -1,15 +1,3 @@
-<<<<<<< HEAD
-salt (2014.1.13+ds-1~bpo60+1) squeeze-backports-sloppy; urgency=medium
-
-  * Rebuild for squeeze-backports-sloppy.
-  * [73a8257] Removal of upstart and systemd support
-  * [8657d02] Building of minifed js and css files
-  * [180dc80] Updating of package dependencies for squeeze
-  * [988bf18] Removed explicit dependency on libcloud till libcloud is backported
-  * [2207f2f] Set intersphinx to read from python2.6 docs
-
- -- Joe Healy <joehealy@gmail.com>  Tue, 21 Oct 2014 21:13:10 +1100
-=======
 salt (2014.7.0+ds-1) experimental; urgency=medium
 
   * [8e2c682] Imported Upstream version 2014.7.0+ds
@@ -17,7 +5,6 @@
   * [0ac1a0c] Updated dependencies for initial 2014.7 release
 
  -- Joe Healy <joehealy@gmail.com>  Wed, 12 Nov 2014 10:36:31 +1100
->>>>>>> 297348db
 
 salt (2014.1.13+ds-1) unstable; urgency=medium
 
