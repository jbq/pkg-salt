--- conflicted
+++ resolved
@@ -1,30 +1,3 @@
-<<<<<<< HEAD
-salt (2014.1.4+ds-2saucy4) saucy; urgency=medium
-
-  * [1c3b3a8] Removed "su -c" from minion upstart script
-
- -- Joe Healy <joehealy@gmail.com>  Thu, 29 May 2014 09:28:40 +1000
-
-salt (2014.1.4+ds-2saucy3) saucy; urgency=medium
-
-  * [45d295f] Re-added salt ufw config file
-
- -- Joe Healy <joehealy@gmail.com>  Mon, 19 May 2014 21:33:23 +1000
-
-salt (2014.1.4+ds-2saucy2) saucy; urgency=medium
-
-  * [de13b30] Added /etc/default/salt-minion file to pick up env vars
-
- -- Joe Healy <joehealy@gmail.com>  Sat, 17 May 2014 00:13:29 +1000
-
-salt (2014.1.4+ds-2saucy1) saucy; urgency=medium
-
-  * [5703273] Update to dependencies for saucy
-  * [00bdf3e] Update of ubuntu packaging files from upstream
-  * [a682264] Fix for salt issues #11274 and #10967
-
- -- Joe Healy <joehealy@gmail.com>  Fri, 16 May 2014 23:55:01 +1000
-=======
 salt (2014.1.5+ds-1) unstable; urgency=medium
 
   * [17cddb2] Imported Upstream version 2014.1.5+ds
@@ -32,7 +5,6 @@
   * [a23be88] Minor doc patch fixed
 
  -- Joe Healy <joehealy@gmail.com>  Sat, 14 Jun 2014 22:09:22 +1000
->>>>>>> b28a5ed5
 
 salt (2014.1.4+ds-2) unstable; urgency=medium
 
