--- conflicted
+++ resolved
@@ -1,20 +1,15 @@
-<<<<<<< HEAD
-salt (2014.1.0+ds-1~bpo60+1) squeeze-backports-sloppy; urgency=medium
+salt (2014.1.1+ds-1~bpo60+1) squeeze-backports-sloppy; urgency=medium
 
   * Rebuild for wheezy-backports.
-  * [73a8257] Removal of upstart and systemd support
-  * [8657d02] Building of minifed js and css files
-  * [180dc80] Updating of package dependencies for squeeze
-
- -- Joe Healy <joehealy@gmail.com>  Tue, 04 Mar 2014 17:05:53 +1100
-=======
+
+ -- Joe Healy <joehealy@gmail.com>  Fri, 21 Mar 2014 00:27:24 +1100
+
 salt (2014.1.1+ds-1) unstable; urgency=medium
 
   * [1b25dba] Removed renaming of js file in repack script as upstream fixed
   * [a5ee734] Imported Upstream version 2014.1.1+ds
 
  -- Joe Healy <joehealy@gmail.com>  Thu, 20 Mar 2014 23:11:07 +1100
->>>>>>> d2ff6dc6
 
 salt (2014.1.0+ds-1) unstable; urgency=medium
 
