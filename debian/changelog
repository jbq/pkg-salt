--- conflicted
+++ resolved
@@ -1,14 +1,3 @@
-<<<<<<< HEAD
-salt (2014.1.5+ds-5~bpo70+1) wheezy-backports; urgency=medium
-
-  * Rebuild for wheezy-backports.
-  * [5be7496] Updated packages for wheezy
-  * [015a818] Removal of systemd for wheezy
-  * [b7583e0] fixing of docs to build minified files
-  * [f5c2018] Removed explicit dependency on libcloud till it is backported
-
- -- Joe Healy <joehealy@gmail.com>  Sun, 22 Jun 2014 21:03:39 +1000
-=======
 salt (2014.1.6+ds-1) unstable; urgency=medium
 
   * [a0fe230] Moved python-git recommendation to salt-master
@@ -16,7 +5,6 @@
   * [3ad8e3a] Removed and updated patches for 2014.1.6
 
  -- Joe Healy <joehealy@gmail.com>  Wed, 09 Jul 2014 09:48:28 +1000
->>>>>>> f7162ef5
 
 salt (2014.1.5+ds-5) unstable; urgency=medium
 
