<<<<<<< HEAD
salt (2014.7.1+ds-3precise1) precise; urgency=medium

  * [05986b9] Update to dependencies for saucy
  * [0e88689] Update of ubuntu packaging files from upstream
  * [adb0c8c] Dependencies for precise
  * [2122661] Fix for salt issues #11274 and #10967
  * [dec41ba] Re-added salt ufw config file
  * [11b2bb5] Removed js dependencies
  * [3692638] Added /etc/default/salt-minion file to pick up env vars
  * [51b614b] Removed "su -c" from minion upstart script
  * [76e59b8] Removed unnecessary build deps
  * [686a9e4] Removed more build-deps
  * [991e80a] Removed version requirement for sphinx

 -- Joe Healy <joehealy@gmail.com>  Tue, 10 Feb 2015 12:09:43 +1100
=======
salt (2014.7.2+ds-1) experimental; urgency=medium

  * [984a676] Updated watch file to use pypi redirector
  * [4e082fd] Imported Upstream version 2014.7.2+ds
  * [7930d76] Added dh_python as a build dep
  * [1e2ddb6] Refreshed patches for 2014.7.2
  * [ca0f3e9] "Fixed" timestamps in generated files for reproducible builds.
  * [9ef435b] Make log file readable by adm user. Closes: 777664
  * [1feadd6] Refreshed lintian overrides and added comments as to their need

 -- Joe Healy <joehealy@gmail.com>  Tue, 17 Mar 2015 14:00:10 +1100
>>>>>>> 8cd42b8f

salt (2014.7.1+ds-3) experimental; urgency=medium

  * [70d659a] Fixed salt-api upstart script

 -- Joe Healy <joehealy@gmail.com>  Tue, 10 Feb 2015 11:20:12 +1100

salt (2014.7.1+ds-2) experimental; urgency=medium

  * [87971d4] Added dependency on python-dateutil
  * [cb9b2e2] Added init.d, systemd and upstart files for salt-api

 -- Joe Healy <joehealy@gmail.com>  Thu, 05 Feb 2015 17:22:45 +1100

salt (2014.7.1+ds-1) experimental; urgency=medium

  * [77a2f91] Imported Upstream version 2014.7.1+ds
  * [7525339] Refreshed patches for 2014.7.1
  * [314362b] Added salt-api packaging

 -- Joe Healy <joehealy@gmail.com>  Thu, 29 Jan 2015 10:12:26 +1100

salt (2014.7.0+ds-2) experimental; urgency=medium

  * [9954f59] Added python-requests as a dependency

 -- Joe Healy <joehealy@gmail.com>  Wed, 12 Nov 2014 15:26:00 +1100

salt (2014.7.0+ds-1) experimental; urgency=medium

  * [8e2c682] Imported Upstream version 2014.7.0+ds
  * [2ad9738] Updated patches for 2014.7 release
  * [0ac1a0c] Updated dependencies for initial 2014.7 release

 -- Joe Healy <joehealy@gmail.com>  Wed, 12 Nov 2014 10:36:31 +1100

salt (2014.1.13+ds-1) unstable; urgency=medium

  * [448ac5b] Imported Upstream version 2014.1.13+ds
  * [9b5d860] Added python-apt as a dependency
  * [c068fad] Removed patch for 2014.1.11 release notes as upstream added notes
  * [4a22a13] Updated to standards version 3.9.6, no change needed

 -- Joe Healy <joehealy@gmail.com>  Tue, 21 Oct 2014 00:30:37 +1100

salt (2014.1.11+ds-2) unstable; urgency=medium

  * [fa6cb29] Added 2014.1.11 release notes

 -- Joe Healy <joehealy@gmail.com>  Fri, 26 Sep 2014 13:58:18 +1000

salt (2014.1.11+ds-1) unstable; urgency=medium

  * [d0fbbd5] Imported Upstream version 2014.1.11+ds
  * [edd6667] Fixed minor copyright issues picked up by lintian

 -- Joe Healy <joehealy@gmail.com>  Fri, 26 Sep 2014 13:31:11 +1000

salt (2014.1.10+ds-1) unstable; urgency=medium

  * [ff6185d] Imported Upstream version 2014.1.10+ds

 -- Joe Healy <joehealy@gmail.com>  Tue, 05 Aug 2014 23:20:17 +1000

salt (2014.1.7+ds-2) unstable; urgency=medium

  * [f04fd3a] Load intersphinx data from filesystem. Closes: 755026

 -- Joe Healy <joehealy@gmail.com>  Tue, 22 Jul 2014 10:49:40 +1000

salt (2014.1.7+ds-1) unstable; urgency=medium

  * [00e814e] Imported Upstream version 2014.1.7+ds

 -- Joe Healy <joehealy@gmail.com>  Thu, 10 Jul 2014 09:41:31 +1000

salt (2014.1.6+ds-1) unstable; urgency=medium

  * [a0fe230] Moved python-git recommendation to salt-master
  * [25d5ac9] Imported Upstream version 2014.1.6+ds
  * [3ad8e3a] Removed and updated patches for 2014.1.6

 -- Joe Healy <joehealy@gmail.com>  Wed, 09 Jul 2014 09:48:28 +1000

salt (2014.1.5+ds-5) unstable; urgency=medium

  * [14ee714] Added stub for ext_nodes to re-enable comms with older minions

 -- Joe Healy <joehealy@gmail.com>  Sun, 22 Jun 2014 20:45:41 +1000

salt (2014.1.5+ds-4) unstable; urgency=medium

  * [39e8303] Patch to remove spurious iptables --help output

 -- Joe Healy <joehealy@gmail.com>  Sun, 22 Jun 2014 10:09:18 +1000

salt (2014.1.5+ds-3) unstable; urgency=medium

  * [12bbc7b] Fix for grain detection on xen and openvz (Upstream issue 11877)

 -- Joe Healy <joehealy@gmail.com>  Thu, 19 Jun 2014 04:21:24 +1000

salt (2014.1.5+ds-2) unstable; urgency=medium

  * [55dac69] Added version requirement for salt-cloud
  * [7a00f9e] Clean up of build depends

 -- Joe Healy <joehealy@gmail.com>  Wed, 18 Jun 2014 06:48:40 +1000

salt (2014.1.5+ds-1) unstable; urgency=medium

  * [17cddb2] Imported Upstream version 2014.1.5+ds
  * [6fbecdc] Removed patch for 748092 as upstream have fixed issue.
  * [a23be88] Minor doc patch fixed

 -- Joe Healy <joehealy@gmail.com>  Sat, 14 Jun 2014 22:09:22 +1000

salt (2014.1.4+ds-2) unstable; urgency=medium

  * [8716b5d] Fix to salt-ssh to not require python-zmq. Closes: 748092

 -- Joe Healy <joehealy@gmail.com>  Thu, 15 May 2014 16:28:11 +1000

salt (2014.1.4+ds-1) unstable; urgency=medium

  * [a9b0074] Imported Upstream version 2014.1.4+ds
  * [fd38419] Removed patch for removing externalip grain

 -- Joe Healy <joehealy@gmail.com>  Tue, 06 May 2014 21:03:13 +1000

salt (2014.1.3+ds-2) unstable; urgency=medium

  * [897f3b6] Removed external_ip grain due to privacy issues

 -- Joe Healy <joehealy@gmail.com>  Thu, 24 Apr 2014 16:50:27 +1000

salt (2014.1.3+ds-1) unstable; urgency=medium

  * [07ff82c] Imported Upstream version 2014.1.3+ds
  * [20cbcd6] Kill off all salt-master processes when stopping/restarting

 -- Joe Healy <joehealy@gmail.com>  Fri, 18 Apr 2014 14:30:42 +1000

salt (2014.1.1+ds-1) unstable; urgency=medium

  * [1b25dba] Removed renaming of js file in repack script as upstream fixed
  * [a5ee734] Imported Upstream version 2014.1.1+ds

 -- Joe Healy <joehealy@gmail.com>  Thu, 20 Mar 2014 23:11:07 +1100

salt (2014.1.0+ds-1) unstable; urgency=medium

  * [d5adf7f] Removed windows binary
  * [7c0cc71] Imported Upstream version 2014.1.0+ds
  * [12c1810] Updated debian/copyright for new files
  * [fee767d] Updated patches for 2014.1
  * [409559a] Added salt-cloud

 -- Joe Healy <joehealy@gmail.com>  Fri, 28 Feb 2014 16:02:44 +1100

salt (0.17.5+ds-1) unstable; urgency=medium

  * [af8c595] Added repack script to fix source issue. Closes: 736783
  * [20ce79b] Imported Upstream version 0.17.5+ds
  * [a536794] Send environment info with state (upstream commit #113adcd)
  * [838f341] Added release notes from upstream
  * [f741d6d] Updated copyright to reflect repacking
  * [d747742] Added lintian override for minified js files with source

 -- Joe Healy <joehealy@gmail.com>  Fri, 07 Feb 2014 10:07:55 +1100

salt (0.17.5-1) unstable; urgency=medium

  * [68d201f] Imported Upstream version 0.17.5
  * [f48d855] Minor update of doc patches to reflect upstream changes

 -- Joe Healy <joehealy@gmail.com>  Sun, 26 Jan 2014 23:20:05 +1100

salt (0.17.4-2) unstable; urgency=medium

  * [178932c] Removed documentation tracking code (google analytics)

 -- Joe Healy <joehealy@gmail.com>  Wed, 22 Jan 2014 11:09:50 +1100

salt (0.17.4-1) unstable; urgency=low

  * Imported Upstream version 0.17.4
  * removed patches no longer needed
   * doc-conf_py-changes.diff
   * pkgrepo-salt-bug-8560
   * release-notes.diff
  * Added patch (yaml.scanner) for doc build error

 -- Joe Healy <joehealy@gmail.com>  Mon, 16 Dec 2013 20:35:13 +1100

salt (0.17.2-3) unstable; urgency=low

  * [a4f9a88] Suggest documentation when installing. Closes: 730842
  * [7eb7969] Depend on python-msgpack rather than msgpack-python.
              Closes: 730875
  * [38deac5] Bump standards version - No changes needed.

 -- Joe Healy <joehealy@gmail.com>  Sun, 01 Dec 2013 13:26:05 +1100

salt (0.17.2-2) unstable; urgency=low

  * [d5d4256] Removed test symbolic link
  * [aba0f43] Addition of patch for upstream bug 8560

 -- Joe Healy <joehealy@gmail.com>  Tue, 19 Nov 2013 17:35:29 +1100

salt (0.17.2-1) unstable; urgency=low

  * [51557a0] Added debconf-utils as a recommended package for salt-minion
  * [3e6db19] Added dependency on msgpack-python to salt-ssh. Closes: 729181
  * [37b3fbc] Removed gbp dfsg filtering
  * [8562ec2] Updated upstart files to reflect latest ubuntu versions
  * [00398b1] Imported Upstream version 0.17.2
  * [43c3a3d] Added files previously removed in repacking to copyright file
  * [37d2781] Added links so that packaged versions of js and css files are used
  * [3dcf641] Added doc dependencies on js libraries
  * [58980a0] Updated documentation version to 0.17.2
  * [94b12c9] Added 0.17.2 release notes from upstream

 -- Joe Healy <joehealy@gmail.com>  Sun, 17 Nov 2013 00:01:06 +1100

salt (0.17.1+dfsg-1) unstable; urgency=medium

  * [ebd0329] Updated gbp.conf to remove saltstack theme
  * [ba2cb77] Updated debian/watch to deal with dfsg versions
  * [091a74a] Imported Upstream version 0.17.1+dfsg
   * Various security fixes, Closes: 726480
    * Insufficent Argument Validation CVE-2013-4435
    * MITM ssh attack in salt-ssh CVE-2013-4436
    * Insecure Usage of /tmp in salt-ssh CVE-2013-4438
    * YAML Calling Unsafe Loading Routine CVE-2013-4438
    * Failure to Validate Minions Posting Data CVE-2013-4439
  * [47ce833] Removed patches for issues fixed by upstream
  * [fddc7b5] Added patches for doc theme change and minor fixes
  * [b146f77] Build man pages
  * [cd33d3a] Copyright and licence audit, Closes: 725999

 -- Joe Healy <joehealy@gmail.com>  Wed, 23 Oct 2013 00:19:26 +1100

salt (0.17.0-2) unstable; urgency=low

  * [d952c6f] Fix upstream regression: prefer getfqdn call over /etc/hostname

 -- Andriy Senkovych <jolly_roger@itblog.org.ua>  Tue, 08 Oct 2013 14:37:02 +0300

salt (0.17.0-1) unstable; urgency=low

  * [9d6c0ae] Updated watch file to deal with upstream rc file naming
  * [6861b2f] Imported Upstream version 0.17.0
  * [19e5529] Addition of salt-ssh and dependency refactor to suit
  * [0b7af23] Dereference symbolic links for salt-ssh - upstream issue #7480

 -- Joe Healy <joehealy@gmail.com>  Tue, 01 Oct 2013 09:01:10 +1000

salt (0.16.4-2) unstable; urgency=low

  [ Joe Healy ]
  * Team upload.
  * [9862171] Reduced priority due to dependency on lower priority packages
  * [0fab0f8] Revert 70573cb: "Ensure minions procs killed..." Closes: 722446

 -- Joe Healy <joehealy@gmail.com>  Wed, 11 Sep 2013 15:15:52 +1000

salt (0.16.4-1) unstable; urgency=low

  [ Joe Healy ]
  * Team upload.
  * [fa55b16] Imported Upstream version 0.16.4

 -- Joe Healy <joehealy@gmail.com>  Sun, 08 Sep 2013 10:47:07 +1000

salt (0.16.3-1) unstable; urgency=low

  [ Joe Healy ]
  * Team upload.
  * [911d75a] Overhaul of init.d scripts. Fixes lintian issue and closes: 692066
  * [77ec715] Imported Upstream version 0.16.3
  * [ee76ab8] Undo packaging fix upstream issue #6502
  * [ed508f0] Added lintian override for awkward spacing in man page table
  * [70573cb] Ensure all minion processes are killed when stopping/restarting

 -- Joe Healy <joehealy@gmail.com>  Thu, 15 Aug 2013 23:06:02 +1000

salt (0.16.2-2) unstable; urgency=low

  [ Joe Healy ]
  * Team upload.
  * [5fb2336] Fix upstream issue #6502 "Fix traceback in salt-call --local"

 -- Joe Healy <joehealy@gmail.com>  Sat, 03 Aug 2013 21:29:18 +1000

salt (0.16.2-1) unstable; urgency=low

  [ Joe Healy ]
  * Team upload.
  * [526271e] Updated debian/copyright to reflect minor upstream changes
  * [1f38e01] updated debian/rules to use dh-systemd. Closes: #715249
  * [21abc2e] Imported Upstream version 0.16.2
  * [50da5a7] Updated *.service files to get rid of lintian warning.

 -- Joe Healy <joehealy@gmail.com>  Fri, 02 Aug 2013 15:46:10 +1000

salt (0.16.0-1) unstable; urgency=low

  [ Joe Healy ]
  * Team upload.
  * [a7fdace] Imported Upstream version 0.16.0. Closes: #712819

 -- Joe Healy <joehealy@gmail.com>  Thu, 04 Jul 2013 10:48:59 +1000

salt (0.15.3-1) unstable; urgency=low

  [ Joe Healy ]
  * Team upload.
  * [ad0a089] Imported Upstream version 0.15.3
  * [99d70ab] Updated to depend on zeromq 3. Closes: #690525
  * [0aefc36] Added python-git as a recommended package. Closes: #700174

 -- Joe Healy <joehealy@gmail.com>  Mon, 03 Jun 2013 23:47:24 +1000

salt (0.15.1-1) unstable; urgency=high

  [ Joe Healy ]
  * team upload
  * [3f2928c] Imported Upstream version 0.15.1
  * [5d46d17] Imported Upstream version 0.15.0 Closes: #703600
  * [ee734d5] Added dctrl-tools as a recommendation
  * [0c3a6e6] Removed unnecessary cleanup step in build process
  * [552cb80] Updated changelog and NEWS file for 0.15.1
  * [1d878ca] removed files that should not have been checked in

  [ Ulrich Dangel ]
  * [e30e35a] Move security notice from salt-common.NEWS to NEWS

 -- Ulrich Dangel <uli@debian.org>  Sun, 19 May 2013 22:46:03 +0100

salt (0.14.1-1) unstable; urgency=low

  [ Joe Healy ]
  * Imported Upstream version 0.14.1

 -- Joe Healy <joehealy@gmail.com>  Sun, 14 Apr 2013 03:31:37 +0000

salt (0.14.0-1) unstable; urgency=low

  [ Joe Healy ]
  * team upload
  * [4234664] Updated debian branch
  * [a623ed7] Added gitignore file
  * [f97485a] Imported Upstream version 0.14.0 Closes: #701155
  * [ee4a462] Updated maintainer and uploaders Closes: #698772

  [ Andriy Senkovych ]
  * [5752009] Update Vcs-* fields to point to pkg-salt alioth repository.
  * [6d3bea7] debian/copyright: set versioned copyright format uri
  * [a282c5f] Remove unnecessary dh_quilt invocations
  * [64fe85c] Add Andriy Senkovych <jolly_roger@itblog.org.ua> to Uploaders

  [ Ulrich Dangel ]
  * [aa8f816] Change conflict to breaks and adjust python-mako comparison

 -- Ulrich Dangel <uli@debian.org>  Mon, 08 Apr 2013 21:08:03 +0100

salt (0.12.1-1~bpo60+1~madduck.2) squeeze-backports; urgency=low

  * Add recommendation to python-mako, but conflict with versions before
    0.7.0, since Salt won't work with the version in squeeze, but needs the
    backport instead.

 -- martin f. krafft <madduck@debian.org>  Thu, 24 Jan 2013 20:17:21 +1300

salt (0.12.1-1~bpo60+1~madduck.1) squeeze-backports; urgency=low

  * RebuilD for squeeze-backports.

 -- martin f. krafft <madduck@debian.org>  Thu, 24 Jan 2013 16:45:13 +1300

salt (0.12.1-1) unstable; urgency=low

  * [2f34fe9] New upstream version 0.12.1
  * [f25519b] Refresh version fix

 -- Ulrich Dangel <uli@debian.org>  Tue, 22 Jan 2013 22:05:26 +0000

salt (0.12.0-1) unstable; urgency=low

  * [b6c675e] New upstream version 0.12.0
  * [bd89271] Import patch to fix version.py

 -- Ulrich Dangel <uli@debian.org>  Sat, 19 Jan 2013 11:26:17 +0000

salt (0.11.1+ds-1) unstable; urgency=low

  * Team upload.
  * Re-roll a new orig.tar.gz for 0.11.1 that includes all the files with
    "debian" in their name. Closes: #697747
  * Update debian/watch to drop the (temporary) +ds suffix

 -- Raphaël Hertzog <hertzog@debian.org>  Wed, 09 Jan 2013 10:41:47 +0100

salt (0.11.1-1) unstable; urgency=low

  * [9dfcb21] Update watch uri as github no longer offers download page
  * [2aedacf] Don't filter pyc files
  * [3adc2cf] New upstream version 0.11.1
  * [281093f] Use default config file from conf directory
  * [88e0f24] Mention new default file locations
  * [7ddd3fc] Add bash completion

 -- Ulrich Dangel <uli@debian.org>  Fri, 04 Jan 2013 04:35:59 +0000

salt (0.10.5-1) unstable; urgency=low

  * [f735ab9] Filter pyc files
  * [62462dd] New upstream version 0.10.5 (Closes: #690481)
  * [9726d8b] Install empty include dirs for salt-master and salt-minion.
  * [8705c6e] Build-depend on msgpack-python
  * [6832d36] Update config file templates

 -- Ulrich Dangel <uli@debian.org>  Mon, 19 Nov 2012 08:34:09 +0000

salt (0.10.4-1) unstable; urgency=low

  * [5431ef2] Imported Upstream version 0.10.4
  * [bcd48a0] Remove patch 'add_hacking_rst', applied upstream.
  * [3135d52] Fix salt-master restart (Patch by martin f. krafft)
    (Closes: #692064)
  * [15abbbb] Recommend lsb-release. With new upstream code this
    provides lsb* grains. (Closes: #690700)

 -- Christian Hofstaedtler <christian@hofstaedtler.name>  Sat, 10 Nov 2012 17:57:52 +0100

salt (0.10.2-1~experimental+1) experimental; urgency=low

  * [cf57587] Import upstream version 0.10.2
  * [1ff7a9f] Add patch to create HACKING.rst

 -- Ulrich Dangel <uli@debian.org>  Sat, 04 Aug 2012 02:57:52 +0200

salt (0.10.1-3) unstable; urgency=low

  * [efbd4a8] Change uploaders email address for Ulrich Dangel
  * [442ead1] Recommends dmidecode instead of Depend to support non-x86 systems.

 -- Ulrich Dangel <uli@debian.org>  Mon, 30 Jul 2012 12:40:53 +0200

salt (0.10.1-2) unstable; urgency=low

  * [bda6011] Add dmidecode to depends for salt-minion. (Closes: #680410)
  * [ad4786e] Depend on the same salt version
  * [671c2c3] Depend on debhelper version fixing #577040

 -- Ulrich Dangel <uli@debian.org>  Mon, 09 Jul 2012 23:15:27 +0200

salt (0.10.1-1) unstable; urgency=low

  [ Ulrich Dangel ]
  * [f1d627c] Always recreate orig.tar.gz with git-buildpackage

  [ Michael Prokop ]
  * Merge new upstream release
  * [ee1806a] Add python-augeas to suggests of salt-minion

 -- Michael Prokop <mika@debian.org>  Fri, 22 Jun 2012 18:56:02 +0200

salt (0.10.0-1) unstable; urgency=low

  [ Ulrich Dangel ]
  * Merge new upstream release
  * [bd10385] Change debian/source/format to quilt
  * [ba60137] Add ignore options
  * [54e70de] Copy service files from rpm package
  * [1d21548] Update install files
  * [c2737c9] Update pyversions file to use 2.6
  * [573b27a] Update salt-common.install to install complete python
    package
  * [9b739f5] Update debian/rules to use python support and update
    build dependencies
  * [bf51e1c] Provide pydists-overrides for msgpack-python
  * [4bbd2bf] Add dependency to python-pkg-resources for
    salt-{minion,master,syndic}
  * [ad8f712] Update config files to latest version

  [ Jeroen Dekkers ]
  * [9ae1aa5] Unapply patches from source
  * [933c1ee] Add debian/gbp.conf
  * [be9529b] Add >= 1.0 to python-sphinx build-depend

 -- Michael Prokop <mika@debian.org>  Wed, 20 Jun 2012 22:39:40 +0200

salt (0.9.9-1) unstable; urgency=low

  * Initial release. [Closes: #643789]

 -- Michael Prokop <mika@debian.org>  Thu, 14 Jun 2012 18:39:17 +0200
<|MERGE_RESOLUTION|>--- conflicted
+++ resolved
@@ -1,20 +1,3 @@
-<<<<<<< HEAD
-salt (2014.7.1+ds-3precise1) precise; urgency=medium
-
-  * [05986b9] Update to dependencies for saucy
-  * [0e88689] Update of ubuntu packaging files from upstream
-  * [adb0c8c] Dependencies for precise
-  * [2122661] Fix for salt issues #11274 and #10967
-  * [dec41ba] Re-added salt ufw config file
-  * [11b2bb5] Removed js dependencies
-  * [3692638] Added /etc/default/salt-minion file to pick up env vars
-  * [51b614b] Removed "su -c" from minion upstart script
-  * [76e59b8] Removed unnecessary build deps
-  * [686a9e4] Removed more build-deps
-  * [991e80a] Removed version requirement for sphinx
-
- -- Joe Healy <joehealy@gmail.com>  Tue, 10 Feb 2015 12:09:43 +1100
-=======
 salt (2014.7.2+ds-1) experimental; urgency=medium
 
   * [984a676] Updated watch file to use pypi redirector
@@ -26,7 +9,6 @@
   * [1feadd6] Refreshed lintian overrides and added comments as to their need
 
  -- Joe Healy <joehealy@gmail.com>  Tue, 17 Mar 2015 14:00:10 +1100
->>>>>>> 8cd42b8f
 
 salt (2014.7.1+ds-3) experimental; urgency=medium
 
