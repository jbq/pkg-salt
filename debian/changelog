<<<<<<< HEAD
salt (2014.1.1+ds-1~bpo70+1) wheezy-backports; urgency=medium

  * Rebuild for wheezy-backports.

 -- Joe Healy <joehealy@gmail.com>  Thu, 20 Mar 2014 23:30:47 +1100
=======
salt (2014.1.3+ds-1) unstable; urgency=medium

  * [07ff82c] Imported Upstream version 2014.1.3+ds
  * [20cbcd6] Kill off all salt-master processes when stopping/restarting

 -- Joe Healy <joehealy@gmail.com>  Fri, 18 Apr 2014 14:30:42 +1000
>>>>>>> 5a65f813

salt (2014.1.1+ds-1) unstable; urgency=medium

  * [1b25dba] Removed renaming of js file in repack script as upstream fixed
  * [a5ee734] Imported Upstream version 2014.1.1+ds

 -- Joe Healy <joehealy@gmail.com>  Thu, 20 Mar 2014 23:11:07 +1100

salt (2014.1.0+ds-1) unstable; urgency=medium

  * [d5adf7f] Removed windows binary
  * [7c0cc71] Imported Upstream version 2014.1.0+ds
  * [12c1810] Updated debian/copyright for new files
  * [fee767d] Updated patches for 2014.1
  * [409559a] Added salt-cloud

 -- Joe Healy <joehealy@gmail.com>  Fri, 28 Feb 2014 16:02:44 +1100

salt (0.17.5+ds-1) unstable; urgency=medium

  * [af8c595] Added repack script to fix source issue. Closes: 736783
  * [20ce79b] Imported Upstream version 0.17.5+ds
  * [a536794] Send environment info with state (upstream commit #113adcd)
  * [838f341] Added release notes from upstream
  * [f741d6d] Updated copyright to reflect repacking
  * [d747742] Added lintian override for minified js files with source

 -- Joe Healy <joehealy@gmail.com>  Fri, 07 Feb 2014 10:07:55 +1100

salt (0.17.5-1) unstable; urgency=medium

  * [68d201f] Imported Upstream version 0.17.5
  * [f48d855] Minor update of doc patches to reflect upstream changes

 -- Joe Healy <joehealy@gmail.com>  Sun, 26 Jan 2014 23:20:05 +1100

salt (0.17.4-2) unstable; urgency=medium

  * [178932c] Removed documentation tracking code (google analytics)

 -- Joe Healy <joehealy@gmail.com>  Wed, 22 Jan 2014 11:09:50 +1100

salt (0.17.4-1) unstable; urgency=low

  * Imported Upstream version 0.17.4
  * removed patches no longer needed
   * doc-conf_py-changes.diff
   * pkgrepo-salt-bug-8560
   * release-notes.diff
  * Added patch (yaml.scanner) for doc build error

 -- Joe Healy <joehealy@gmail.com>  Mon, 16 Dec 2013 20:35:13 +1100

salt (0.17.2-3) unstable; urgency=low

  * [a4f9a88] Suggest documentation when installing. Closes: 730842
  * [7eb7969] Depend on python-msgpack rather than msgpack-python.
              Closes: 730875
  * [38deac5] Bump standards version - No changes needed.

 -- Joe Healy <joehealy@gmail.com>  Sun, 01 Dec 2013 13:26:05 +1100

salt (0.17.2-2) unstable; urgency=low

  * [d5d4256] Removed test symbolic link
  * [aba0f43] Addition of patch for upstream bug 8560

 -- Joe Healy <joehealy@gmail.com>  Tue, 19 Nov 2013 17:35:29 +1100

salt (0.17.2-1) unstable; urgency=low

  * [51557a0] Added debconf-utils as a recommended package for salt-minion
  * [3e6db19] Added dependency on msgpack-python to salt-ssh. Closes: 729181
  * [37b3fbc] Removed gbp dfsg filtering
  * [8562ec2] Updated upstart files to reflect latest ubuntu versions
  * [00398b1] Imported Upstream version 0.17.2
  * [43c3a3d] Added files previously removed in repacking to copyright file
  * [37d2781] Added links so that packaged versions of js and css files are used
  * [3dcf641] Added doc dependencies on js libraries
  * [58980a0] Updated documentation version to 0.17.2
  * [94b12c9] Added 0.17.2 release notes from upstream

 -- Joe Healy <joehealy@gmail.com>  Sun, 17 Nov 2013 00:01:06 +1100

salt (0.17.1+dfsg-1) unstable; urgency=medium

  * [ebd0329] Updated gbp.conf to remove saltstack theme
  * [ba2cb77] Updated debian/watch to deal with dfsg versions
  * [091a74a] Imported Upstream version 0.17.1+dfsg
   * Various security fixes, Closes: 726480
    * Insufficent Argument Validation CVE-2013-4435
    * MITM ssh attack in salt-ssh CVE-2013-4436
    * Insecure Usage of /tmp in salt-ssh CVE-2013-4438
    * YAML Calling Unsafe Loading Routine CVE-2013-4438
    * Failure to Validate Minions Posting Data CVE-2013-4439
  * [47ce833] Removed patches for issues fixed by upstream
  * [fddc7b5] Added patches for doc theme change and minor fixes
  * [b146f77] Build man pages
  * [cd33d3a] Copyright and licence audit, Closes: 725999

 -- Joe Healy <joehealy@gmail.com>  Wed, 23 Oct 2013 00:19:26 +1100

salt (0.17.0-2) unstable; urgency=low

  * [d952c6f] Fix upstream regression: prefer getfqdn call over /etc/hostname

 -- Andriy Senkovych <jolly_roger@itblog.org.ua>  Tue, 08 Oct 2013 14:37:02 +0300

salt (0.17.0-1) unstable; urgency=low

  * [9d6c0ae] Updated watch file to deal with upstream rc file naming
  * [6861b2f] Imported Upstream version 0.17.0
  * [19e5529] Addition of salt-ssh and dependency refactor to suit
  * [0b7af23] Dereference symbolic links for salt-ssh - upstream issue #7480

 -- Joe Healy <joehealy@gmail.com>  Tue, 01 Oct 2013 09:01:10 +1000

salt (0.16.4-2) unstable; urgency=low

  [ Joe Healy ]
  * Team upload.
  * [9862171] Reduced priority due to dependency on lower priority packages
  * [0fab0f8] Revert 70573cb: "Ensure minions procs killed..." Closes: 722446

 -- Joe Healy <joehealy@gmail.com>  Wed, 11 Sep 2013 15:15:52 +1000

salt (0.16.4-1) unstable; urgency=low

  [ Joe Healy ]
  * Team upload.
  * [fa55b16] Imported Upstream version 0.16.4

 -- Joe Healy <joehealy@gmail.com>  Sun, 08 Sep 2013 10:47:07 +1000

salt (0.16.3-1) unstable; urgency=low

  [ Joe Healy ]
  * Team upload.
  * [911d75a] Overhaul of init.d scripts. Fixes lintian issue and closes: 692066
  * [77ec715] Imported Upstream version 0.16.3
  * [ee76ab8] Undo packaging fix upstream issue #6502
  * [ed508f0] Added lintian override for awkward spacing in man page table
  * [70573cb] Ensure all minion processes are killed when stopping/restarting

 -- Joe Healy <joehealy@gmail.com>  Thu, 15 Aug 2013 23:06:02 +1000

salt (0.16.2-2) unstable; urgency=low

  [ Joe Healy ]
  * Team upload.
  * [5fb2336] Fix upstream issue #6502 "Fix traceback in salt-call --local"

 -- Joe Healy <joehealy@gmail.com>  Sat, 03 Aug 2013 21:29:18 +1000

salt (0.16.2-1) unstable; urgency=low

  [ Joe Healy ]
  * Team upload.
  * [526271e] Updated debian/copyright to reflect minor upstream changes
  * [1f38e01] updated debian/rules to use dh-systemd. Closes: #715249
  * [21abc2e] Imported Upstream version 0.16.2
  * [50da5a7] Updated *.service files to get rid of lintian warning.

 -- Joe Healy <joehealy@gmail.com>  Fri, 02 Aug 2013 15:46:10 +1000

salt (0.16.0-1) unstable; urgency=low

  [ Joe Healy ]
  * Team upload.
  * [a7fdace] Imported Upstream version 0.16.0. Closes: #712819

 -- Joe Healy <joehealy@gmail.com>  Thu, 04 Jul 2013 10:48:59 +1000

salt (0.15.3-1) unstable; urgency=low

  [ Joe Healy ]
  * Team upload.
  * [ad0a089] Imported Upstream version 0.15.3
  * [99d70ab] Updated to depend on zeromq 3. Closes: #690525
  * [0aefc36] Added python-git as a recommended package. Closes: #700174

 -- Joe Healy <joehealy@gmail.com>  Mon, 03 Jun 2013 23:47:24 +1000

salt (0.15.1-1) unstable; urgency=high

  [ Joe Healy ]
  * team upload
  * [3f2928c] Imported Upstream version 0.15.1
  * [5d46d17] Imported Upstream version 0.15.0 Closes: #703600
  * [ee734d5] Added dctrl-tools as a recommendation
  * [0c3a6e6] Removed unnecessary cleanup step in build process
  * [552cb80] Updated changelog and NEWS file for 0.15.1
  * [1d878ca] removed files that should not have been checked in

  [ Ulrich Dangel ]
  * [e30e35a] Move security notice from salt-common.NEWS to NEWS

 -- Ulrich Dangel <uli@debian.org>  Sun, 19 May 2013 22:46:03 +0100

salt (0.14.1-1) unstable; urgency=low

  [ Joe Healy ]
  * Imported Upstream version 0.14.1

 -- Joe Healy <joehealy@gmail.com>  Sun, 14 Apr 2013 03:31:37 +0000

salt (0.14.0-1) unstable; urgency=low

  [ Joe Healy ]
  * team upload
  * [4234664] Updated debian branch
  * [a623ed7] Added gitignore file
  * [f97485a] Imported Upstream version 0.14.0 Closes: #701155
  * [ee4a462] Updated maintainer and uploaders Closes: #698772

  [ Andriy Senkovych ]
  * [5752009] Update Vcs-* fields to point to pkg-salt alioth repository.
  * [6d3bea7] debian/copyright: set versioned copyright format uri
  * [a282c5f] Remove unnecessary dh_quilt invocations
  * [64fe85c] Add Andriy Senkovych <jolly_roger@itblog.org.ua> to Uploaders

  [ Ulrich Dangel ]
  * [aa8f816] Change conflict to breaks and adjust python-mako comparison

 -- Ulrich Dangel <uli@debian.org>  Mon, 08 Apr 2013 21:08:03 +0100

salt (0.12.1-1~bpo60+1~madduck.2) squeeze-backports; urgency=low

  * Add recommendation to python-mako, but conflict with versions before
    0.7.0, since Salt won't work with the version in squeeze, but needs the
    backport instead.

 -- martin f. krafft <madduck@debian.org>  Thu, 24 Jan 2013 20:17:21 +1300

salt (0.12.1-1~bpo60+1~madduck.1) squeeze-backports; urgency=low

  * RebuilD for squeeze-backports.

 -- martin f. krafft <madduck@debian.org>  Thu, 24 Jan 2013 16:45:13 +1300

salt (0.12.1-1) unstable; urgency=low

  * [2f34fe9] New upstream version 0.12.1
  * [f25519b] Refresh version fix

 -- Ulrich Dangel <uli@debian.org>  Tue, 22 Jan 2013 22:05:26 +0000

salt (0.12.0-1) unstable; urgency=low

  * [b6c675e] New upstream version 0.12.0
  * [bd89271] Import patch to fix version.py

 -- Ulrich Dangel <uli@debian.org>  Sat, 19 Jan 2013 11:26:17 +0000

salt (0.11.1+ds-1) unstable; urgency=low

  * Team upload.
  * Re-roll a new orig.tar.gz for 0.11.1 that includes all the files with
    "debian" in their name. Closes: #697747
  * Update debian/watch to drop the (temporary) +ds suffix

 -- Raphaël Hertzog <hertzog@debian.org>  Wed, 09 Jan 2013 10:41:47 +0100

salt (0.11.1-1) unstable; urgency=low

  * [9dfcb21] Update watch uri as github no longer offers download page
  * [2aedacf] Don't filter pyc files
  * [3adc2cf] New upstream version 0.11.1
  * [281093f] Use default config file from conf directory
  * [88e0f24] Mention new default file locations
  * [7ddd3fc] Add bash completion

 -- Ulrich Dangel <uli@debian.org>  Fri, 04 Jan 2013 04:35:59 +0000

salt (0.10.5-1) unstable; urgency=low

  * [f735ab9] Filter pyc files
  * [62462dd] New upstream version 0.10.5 (Closes: #690481)
  * [9726d8b] Install empty include dirs for salt-master and salt-minion.
  * [8705c6e] Build-depend on msgpack-python
  * [6832d36] Update config file templates

 -- Ulrich Dangel <uli@debian.org>  Mon, 19 Nov 2012 08:34:09 +0000

salt (0.10.4-1) unstable; urgency=low

  * [5431ef2] Imported Upstream version 0.10.4
  * [bcd48a0] Remove patch 'add_hacking_rst', applied upstream.
  * [3135d52] Fix salt-master restart (Patch by martin f. krafft)
    (Closes: #692064)
  * [15abbbb] Recommend lsb-release. With new upstream code this
    provides lsb* grains. (Closes: #690700)

 -- Christian Hofstaedtler <christian@hofstaedtler.name>  Sat, 10 Nov 2012 17:57:52 +0100

salt (0.10.2-1~experimental+1) experimental; urgency=low

  * [cf57587] Import upstream version 0.10.2
  * [1ff7a9f] Add patch to create HACKING.rst

 -- Ulrich Dangel <uli@debian.org>  Sat, 04 Aug 2012 02:57:52 +0200

salt (0.10.1-3) unstable; urgency=low

  * [efbd4a8] Change uploaders email address for Ulrich Dangel
  * [442ead1] Recommends dmidecode instead of Depend to support non-x86 systems.

 -- Ulrich Dangel <uli@debian.org>  Mon, 30 Jul 2012 12:40:53 +0200

salt (0.10.1-2) unstable; urgency=low

  * [bda6011] Add dmidecode to depends for salt-minion. (Closes: #680410)
  * [ad4786e] Depend on the same salt version
  * [671c2c3] Depend on debhelper version fixing #577040

 -- Ulrich Dangel <uli@debian.org>  Mon, 09 Jul 2012 23:15:27 +0200

salt (0.10.1-1) unstable; urgency=low

  [ Ulrich Dangel ]
  * [f1d627c] Always recreate orig.tar.gz with git-buildpackage

  [ Michael Prokop ]
  * Merge new upstream release
  * [ee1806a] Add python-augeas to suggests of salt-minion

 -- Michael Prokop <mika@debian.org>  Fri, 22 Jun 2012 18:56:02 +0200

salt (0.10.0-1) unstable; urgency=low

  [ Ulrich Dangel ]
  * Merge new upstream release
  * [bd10385] Change debian/source/format to quilt
  * [ba60137] Add ignore options
  * [54e70de] Copy service files from rpm package
  * [1d21548] Update install files
  * [c2737c9] Update pyversions file to use 2.6
  * [573b27a] Update salt-common.install to install complete python
    package
  * [9b739f5] Update debian/rules to use python support and update
    build dependencies
  * [bf51e1c] Provide pydists-overrides for msgpack-python
  * [4bbd2bf] Add dependency to python-pkg-resources for
    salt-{minion,master,syndic}
  * [ad8f712] Update config files to latest version

  [ Jeroen Dekkers ]
  * [9ae1aa5] Unapply patches from source
  * [933c1ee] Add debian/gbp.conf
  * [be9529b] Add >= 1.0 to python-sphinx build-depend

 -- Michael Prokop <mika@debian.org>  Wed, 20 Jun 2012 22:39:40 +0200

salt (0.9.9-1) unstable; urgency=low

  * Initial release. [Closes: #643789]

 -- Michael Prokop <mika@debian.org>  Thu, 14 Jun 2012 18:39:17 +0200
<|MERGE_RESOLUTION|>--- conflicted
+++ resolved
@@ -1,17 +1,9 @@
-<<<<<<< HEAD
-salt (2014.1.1+ds-1~bpo70+1) wheezy-backports; urgency=medium
-
-  * Rebuild for wheezy-backports.
-
- -- Joe Healy <joehealy@gmail.com>  Thu, 20 Mar 2014 23:30:47 +1100
-=======
 salt (2014.1.3+ds-1) unstable; urgency=medium
 
   * [07ff82c] Imported Upstream version 2014.1.3+ds
   * [20cbcd6] Kill off all salt-master processes when stopping/restarting
 
  -- Joe Healy <joehealy@gmail.com>  Fri, 18 Apr 2014 14:30:42 +1000
->>>>>>> 5a65f813
 
 salt (2014.1.1+ds-1) unstable; urgency=medium
 
