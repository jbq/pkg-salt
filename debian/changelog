<<<<<<< HEAD
salt (2014.1.11+ds-2~bpo70+1) wheezy-backports; urgency=medium

  * Rebuild for wheezy-backports.
  * [5be7496] Updated packages for squeeze
  * [015a818] Removal of systemd for squeeze
  * [b7583e0] fixing of docs to build minified files
  * [f5c2018] Removed explicit dependency on libcloud till it is backported

 -- Joe Healy <joehealy@gmail.com>  Fri, 26 Sep 2014 14:06:51 +1000
=======
salt (2014.1.13+ds-1) unstable; urgency=medium

  * [448ac5b] Imported Upstream version 2014.1.13+ds
  * [9b5d860] Added python-apt as a dependency
  * [c068fad] Removed patch for 2014.1.11 release notes as upstream added notes
  * [4a22a13] Updated to standards version 3.9.6, no change needed

 -- Joe Healy <joehealy@gmail.com>  Tue, 21 Oct 2014 00:30:37 +1100
>>>>>>> 68de1fb9

salt (2014.1.11+ds-2) unstable; urgency=medium

  * [fa6cb29] Added 2014.1.11 release notes

 -- Joe Healy <joehealy@gmail.com>  Fri, 26 Sep 2014 13:58:18 +1000

salt (2014.1.11+ds-1) unstable; urgency=medium

  * [d0fbbd5] Imported Upstream version 2014.1.11+ds
  * [edd6667] Fixed minor copyright issues picked up by lintian

 -- Joe Healy <joehealy@gmail.com>  Fri, 26 Sep 2014 13:31:11 +1000

salt (2014.1.10+ds-1) unstable; urgency=medium

  * [ff6185d] Imported Upstream version 2014.1.10+ds

 -- Joe Healy <joehealy@gmail.com>  Tue, 05 Aug 2014 23:20:17 +1000

salt (2014.1.7+ds-2) unstable; urgency=medium

  * [f04fd3a] Load intersphinx data from filesystem. Closes: 755026

 -- Joe Healy <joehealy@gmail.com>  Tue, 22 Jul 2014 10:49:40 +1000

salt (2014.1.7+ds-1) unstable; urgency=medium

  * [00e814e] Imported Upstream version 2014.1.7+ds

 -- Joe Healy <joehealy@gmail.com>  Thu, 10 Jul 2014 09:41:31 +1000

salt (2014.1.6+ds-1) unstable; urgency=medium

  * [a0fe230] Moved python-git recommendation to salt-master
  * [25d5ac9] Imported Upstream version 2014.1.6+ds
  * [3ad8e3a] Removed and updated patches for 2014.1.6

 -- Joe Healy <joehealy@gmail.com>  Wed, 09 Jul 2014 09:48:28 +1000

salt (2014.1.5+ds-5) unstable; urgency=medium

  * [14ee714] Added stub for ext_nodes to re-enable comms with older minions

 -- Joe Healy <joehealy@gmail.com>  Sun, 22 Jun 2014 20:45:41 +1000

salt (2014.1.5+ds-4) unstable; urgency=medium

  * [39e8303] Patch to remove spurious iptables --help output

 -- Joe Healy <joehealy@gmail.com>  Sun, 22 Jun 2014 10:09:18 +1000

salt (2014.1.5+ds-3) unstable; urgency=medium

  * [12bbc7b] Fix for grain detection on xen and openvz (Upstream issue 11877)

 -- Joe Healy <joehealy@gmail.com>  Thu, 19 Jun 2014 04:21:24 +1000

salt (2014.1.5+ds-2) unstable; urgency=medium

  * [55dac69] Added version requirement for salt-cloud
  * [7a00f9e] Clean up of build depends

 -- Joe Healy <joehealy@gmail.com>  Wed, 18 Jun 2014 06:48:40 +1000

salt (2014.1.5+ds-1) unstable; urgency=medium

  * [17cddb2] Imported Upstream version 2014.1.5+ds
  * [6fbecdc] Removed patch for 748092 as upstream have fixed issue.
  * [a23be88] Minor doc patch fixed

 -- Joe Healy <joehealy@gmail.com>  Sat, 14 Jun 2014 22:09:22 +1000

salt (2014.1.4+ds-2) unstable; urgency=medium

  * [8716b5d] Fix to salt-ssh to not require python-zmq. Closes: 748092

 -- Joe Healy <joehealy@gmail.com>  Thu, 15 May 2014 16:28:11 +1000

salt (2014.1.4+ds-1) unstable; urgency=medium

  * [a9b0074] Imported Upstream version 2014.1.4+ds
  * [fd38419] Removed patch for removing externalip grain

 -- Joe Healy <joehealy@gmail.com>  Tue, 06 May 2014 21:03:13 +1000

salt (2014.1.3+ds-2) unstable; urgency=medium

  * [897f3b6] Removed external_ip grain due to privacy issues

 -- Joe Healy <joehealy@gmail.com>  Thu, 24 Apr 2014 16:50:27 +1000

salt (2014.1.3+ds-1) unstable; urgency=medium

  * [07ff82c] Imported Upstream version 2014.1.3+ds
  * [20cbcd6] Kill off all salt-master processes when stopping/restarting

 -- Joe Healy <joehealy@gmail.com>  Fri, 18 Apr 2014 14:30:42 +1000

salt (2014.1.1+ds-1) unstable; urgency=medium

  * [1b25dba] Removed renaming of js file in repack script as upstream fixed
  * [a5ee734] Imported Upstream version 2014.1.1+ds

 -- Joe Healy <joehealy@gmail.com>  Thu, 20 Mar 2014 23:11:07 +1100

salt (2014.1.0+ds-1) unstable; urgency=medium

  * [d5adf7f] Removed windows binary
  * [7c0cc71] Imported Upstream version 2014.1.0+ds
  * [12c1810] Updated debian/copyright for new files
  * [fee767d] Updated patches for 2014.1
  * [409559a] Added salt-cloud

 -- Joe Healy <joehealy@gmail.com>  Fri, 28 Feb 2014 16:02:44 +1100

salt (0.17.5+ds-1) unstable; urgency=medium

  * [af8c595] Added repack script to fix source issue. Closes: 736783
  * [20ce79b] Imported Upstream version 0.17.5+ds
  * [a536794] Send environment info with state (upstream commit #113adcd)
  * [838f341] Added release notes from upstream
  * [f741d6d] Updated copyright to reflect repacking
  * [d747742] Added lintian override for minified js files with source

 -- Joe Healy <joehealy@gmail.com>  Fri, 07 Feb 2014 10:07:55 +1100

salt (0.17.5-1) unstable; urgency=medium

  * [68d201f] Imported Upstream version 0.17.5
  * [f48d855] Minor update of doc patches to reflect upstream changes

 -- Joe Healy <joehealy@gmail.com>  Sun, 26 Jan 2014 23:20:05 +1100

salt (0.17.4-2) unstable; urgency=medium

  * [178932c] Removed documentation tracking code (google analytics)

 -- Joe Healy <joehealy@gmail.com>  Wed, 22 Jan 2014 11:09:50 +1100

salt (0.17.4-1) unstable; urgency=low

  * Imported Upstream version 0.17.4
  * removed patches no longer needed
   * doc-conf_py-changes.diff
   * pkgrepo-salt-bug-8560
   * release-notes.diff
  * Added patch (yaml.scanner) for doc build error

 -- Joe Healy <joehealy@gmail.com>  Mon, 16 Dec 2013 20:35:13 +1100

salt (0.17.2-3) unstable; urgency=low

  * [a4f9a88] Suggest documentation when installing. Closes: 730842
  * [7eb7969] Depend on python-msgpack rather than msgpack-python.
              Closes: 730875
  * [38deac5] Bump standards version - No changes needed.

 -- Joe Healy <joehealy@gmail.com>  Sun, 01 Dec 2013 13:26:05 +1100

salt (0.17.2-2) unstable; urgency=low

  * [d5d4256] Removed test symbolic link
  * [aba0f43] Addition of patch for upstream bug 8560

 -- Joe Healy <joehealy@gmail.com>  Tue, 19 Nov 2013 17:35:29 +1100

salt (0.17.2-1) unstable; urgency=low

  * [51557a0] Added debconf-utils as a recommended package for salt-minion
  * [3e6db19] Added dependency on msgpack-python to salt-ssh. Closes: 729181
  * [37b3fbc] Removed gbp dfsg filtering
  * [8562ec2] Updated upstart files to reflect latest ubuntu versions
  * [00398b1] Imported Upstream version 0.17.2
  * [43c3a3d] Added files previously removed in repacking to copyright file
  * [37d2781] Added links so that packaged versions of js and css files are used
  * [3dcf641] Added doc dependencies on js libraries
  * [58980a0] Updated documentation version to 0.17.2
  * [94b12c9] Added 0.17.2 release notes from upstream

 -- Joe Healy <joehealy@gmail.com>  Sun, 17 Nov 2013 00:01:06 +1100

salt (0.17.1+dfsg-1) unstable; urgency=medium

  * [ebd0329] Updated gbp.conf to remove saltstack theme
  * [ba2cb77] Updated debian/watch to deal with dfsg versions
  * [091a74a] Imported Upstream version 0.17.1+dfsg
   * Various security fixes, Closes: 726480
    * Insufficent Argument Validation CVE-2013-4435
    * MITM ssh attack in salt-ssh CVE-2013-4436
    * Insecure Usage of /tmp in salt-ssh CVE-2013-4438
    * YAML Calling Unsafe Loading Routine CVE-2013-4438
    * Failure to Validate Minions Posting Data CVE-2013-4439
  * [47ce833] Removed patches for issues fixed by upstream
  * [fddc7b5] Added patches for doc theme change and minor fixes
  * [b146f77] Build man pages
  * [cd33d3a] Copyright and licence audit, Closes: 725999

 -- Joe Healy <joehealy@gmail.com>  Wed, 23 Oct 2013 00:19:26 +1100

salt (0.17.0-2) unstable; urgency=low

  * [d952c6f] Fix upstream regression: prefer getfqdn call over /etc/hostname

 -- Andriy Senkovych <jolly_roger@itblog.org.ua>  Tue, 08 Oct 2013 14:37:02 +0300

salt (0.17.0-1) unstable; urgency=low

  * [9d6c0ae] Updated watch file to deal with upstream rc file naming
  * [6861b2f] Imported Upstream version 0.17.0
  * [19e5529] Addition of salt-ssh and dependency refactor to suit
  * [0b7af23] Dereference symbolic links for salt-ssh - upstream issue #7480

 -- Joe Healy <joehealy@gmail.com>  Tue, 01 Oct 2013 09:01:10 +1000

salt (0.16.4-2) unstable; urgency=low

  [ Joe Healy ]
  * Team upload.
  * [9862171] Reduced priority due to dependency on lower priority packages
  * [0fab0f8] Revert 70573cb: "Ensure minions procs killed..." Closes: 722446

 -- Joe Healy <joehealy@gmail.com>  Wed, 11 Sep 2013 15:15:52 +1000

salt (0.16.4-1) unstable; urgency=low

  [ Joe Healy ]
  * Team upload.
  * [fa55b16] Imported Upstream version 0.16.4

 -- Joe Healy <joehealy@gmail.com>  Sun, 08 Sep 2013 10:47:07 +1000

salt (0.16.3-1) unstable; urgency=low

  [ Joe Healy ]
  * Team upload.
  * [911d75a] Overhaul of init.d scripts. Fixes lintian issue and closes: 692066
  * [77ec715] Imported Upstream version 0.16.3
  * [ee76ab8] Undo packaging fix upstream issue #6502
  * [ed508f0] Added lintian override for awkward spacing in man page table
  * [70573cb] Ensure all minion processes are killed when stopping/restarting

 -- Joe Healy <joehealy@gmail.com>  Thu, 15 Aug 2013 23:06:02 +1000

salt (0.16.2-2) unstable; urgency=low

  [ Joe Healy ]
  * Team upload.
  * [5fb2336] Fix upstream issue #6502 "Fix traceback in salt-call --local"

 -- Joe Healy <joehealy@gmail.com>  Sat, 03 Aug 2013 21:29:18 +1000

salt (0.16.2-1) unstable; urgency=low

  [ Joe Healy ]
  * Team upload.
  * [526271e] Updated debian/copyright to reflect minor upstream changes
  * [1f38e01] updated debian/rules to use dh-systemd. Closes: #715249
  * [21abc2e] Imported Upstream version 0.16.2
  * [50da5a7] Updated *.service files to get rid of lintian warning.

 -- Joe Healy <joehealy@gmail.com>  Fri, 02 Aug 2013 15:46:10 +1000

salt (0.16.0-1) unstable; urgency=low

  [ Joe Healy ]
  * Team upload.
  * [a7fdace] Imported Upstream version 0.16.0. Closes: #712819

 -- Joe Healy <joehealy@gmail.com>  Thu, 04 Jul 2013 10:48:59 +1000

salt (0.15.3-1) unstable; urgency=low

  [ Joe Healy ]
  * Team upload.
  * [ad0a089] Imported Upstream version 0.15.3
  * [99d70ab] Updated to depend on zeromq 3. Closes: #690525
  * [0aefc36] Added python-git as a recommended package. Closes: #700174

 -- Joe Healy <joehealy@gmail.com>  Mon, 03 Jun 2013 23:47:24 +1000

salt (0.15.1-1) unstable; urgency=high

  [ Joe Healy ]
  * team upload
  * [3f2928c] Imported Upstream version 0.15.1
  * [5d46d17] Imported Upstream version 0.15.0 Closes: #703600
  * [ee734d5] Added dctrl-tools as a recommendation
  * [0c3a6e6] Removed unnecessary cleanup step in build process
  * [552cb80] Updated changelog and NEWS file for 0.15.1
  * [1d878ca] removed files that should not have been checked in

  [ Ulrich Dangel ]
  * [e30e35a] Move security notice from salt-common.NEWS to NEWS

 -- Ulrich Dangel <uli@debian.org>  Sun, 19 May 2013 22:46:03 +0100

salt (0.14.1-1) unstable; urgency=low

  [ Joe Healy ]
  * Imported Upstream version 0.14.1

 -- Joe Healy <joehealy@gmail.com>  Sun, 14 Apr 2013 03:31:37 +0000

salt (0.14.0-1) unstable; urgency=low

  [ Joe Healy ]
  * team upload
  * [4234664] Updated debian branch
  * [a623ed7] Added gitignore file
  * [f97485a] Imported Upstream version 0.14.0 Closes: #701155
  * [ee4a462] Updated maintainer and uploaders Closes: #698772

  [ Andriy Senkovych ]
  * [5752009] Update Vcs-* fields to point to pkg-salt alioth repository.
  * [6d3bea7] debian/copyright: set versioned copyright format uri
  * [a282c5f] Remove unnecessary dh_quilt invocations
  * [64fe85c] Add Andriy Senkovych <jolly_roger@itblog.org.ua> to Uploaders

  [ Ulrich Dangel ]
  * [aa8f816] Change conflict to breaks and adjust python-mako comparison

 -- Ulrich Dangel <uli@debian.org>  Mon, 08 Apr 2013 21:08:03 +0100

salt (0.12.1-1~bpo60+1~madduck.2) squeeze-backports; urgency=low

  * Add recommendation to python-mako, but conflict with versions before
    0.7.0, since Salt won't work with the version in squeeze, but needs the
    backport instead.

 -- martin f. krafft <madduck@debian.org>  Thu, 24 Jan 2013 20:17:21 +1300

salt (0.12.1-1~bpo60+1~madduck.1) squeeze-backports; urgency=low

  * RebuilD for squeeze-backports.

 -- martin f. krafft <madduck@debian.org>  Thu, 24 Jan 2013 16:45:13 +1300

salt (0.12.1-1) unstable; urgency=low

  * [2f34fe9] New upstream version 0.12.1
  * [f25519b] Refresh version fix

 -- Ulrich Dangel <uli@debian.org>  Tue, 22 Jan 2013 22:05:26 +0000

salt (0.12.0-1) unstable; urgency=low

  * [b6c675e] New upstream version 0.12.0
  * [bd89271] Import patch to fix version.py

 -- Ulrich Dangel <uli@debian.org>  Sat, 19 Jan 2013 11:26:17 +0000

salt (0.11.1+ds-1) unstable; urgency=low

  * Team upload.
  * Re-roll a new orig.tar.gz for 0.11.1 that includes all the files with
    "debian" in their name. Closes: #697747
  * Update debian/watch to drop the (temporary) +ds suffix

 -- Raphaël Hertzog <hertzog@debian.org>  Wed, 09 Jan 2013 10:41:47 +0100

salt (0.11.1-1) unstable; urgency=low

  * [9dfcb21] Update watch uri as github no longer offers download page
  * [2aedacf] Don't filter pyc files
  * [3adc2cf] New upstream version 0.11.1
  * [281093f] Use default config file from conf directory
  * [88e0f24] Mention new default file locations
  * [7ddd3fc] Add bash completion

 -- Ulrich Dangel <uli@debian.org>  Fri, 04 Jan 2013 04:35:59 +0000

salt (0.10.5-1) unstable; urgency=low

  * [f735ab9] Filter pyc files
  * [62462dd] New upstream version 0.10.5 (Closes: #690481)
  * [9726d8b] Install empty include dirs for salt-master and salt-minion.
  * [8705c6e] Build-depend on msgpack-python
  * [6832d36] Update config file templates

 -- Ulrich Dangel <uli@debian.org>  Mon, 19 Nov 2012 08:34:09 +0000

salt (0.10.4-1) unstable; urgency=low

  * [5431ef2] Imported Upstream version 0.10.4
  * [bcd48a0] Remove patch 'add_hacking_rst', applied upstream.
  * [3135d52] Fix salt-master restart (Patch by martin f. krafft)
    (Closes: #692064)
  * [15abbbb] Recommend lsb-release. With new upstream code this
    provides lsb* grains. (Closes: #690700)

 -- Christian Hofstaedtler <christian@hofstaedtler.name>  Sat, 10 Nov 2012 17:57:52 +0100

salt (0.10.2-1~experimental+1) experimental; urgency=low

  * [cf57587] Import upstream version 0.10.2
  * [1ff7a9f] Add patch to create HACKING.rst

 -- Ulrich Dangel <uli@debian.org>  Sat, 04 Aug 2012 02:57:52 +0200

salt (0.10.1-3) unstable; urgency=low

  * [efbd4a8] Change uploaders email address for Ulrich Dangel
  * [442ead1] Recommends dmidecode instead of Depend to support non-x86 systems.

 -- Ulrich Dangel <uli@debian.org>  Mon, 30 Jul 2012 12:40:53 +0200

salt (0.10.1-2) unstable; urgency=low

  * [bda6011] Add dmidecode to depends for salt-minion. (Closes: #680410)
  * [ad4786e] Depend on the same salt version
  * [671c2c3] Depend on debhelper version fixing #577040

 -- Ulrich Dangel <uli@debian.org>  Mon, 09 Jul 2012 23:15:27 +0200

salt (0.10.1-1) unstable; urgency=low

  [ Ulrich Dangel ]
  * [f1d627c] Always recreate orig.tar.gz with git-buildpackage

  [ Michael Prokop ]
  * Merge new upstream release
  * [ee1806a] Add python-augeas to suggests of salt-minion

 -- Michael Prokop <mika@debian.org>  Fri, 22 Jun 2012 18:56:02 +0200

salt (0.10.0-1) unstable; urgency=low

  [ Ulrich Dangel ]
  * Merge new upstream release
  * [bd10385] Change debian/source/format to quilt
  * [ba60137] Add ignore options
  * [54e70de] Copy service files from rpm package
  * [1d21548] Update install files
  * [c2737c9] Update pyversions file to use 2.6
  * [573b27a] Update salt-common.install to install complete python
    package
  * [9b739f5] Update debian/rules to use python support and update
    build dependencies
  * [bf51e1c] Provide pydists-overrides for msgpack-python
  * [4bbd2bf] Add dependency to python-pkg-resources for
    salt-{minion,master,syndic}
  * [ad8f712] Update config files to latest version

  [ Jeroen Dekkers ]
  * [9ae1aa5] Unapply patches from source
  * [933c1ee] Add debian/gbp.conf
  * [be9529b] Add >= 1.0 to python-sphinx build-depend

 -- Michael Prokop <mika@debian.org>  Wed, 20 Jun 2012 22:39:40 +0200

salt (0.9.9-1) unstable; urgency=low

  * Initial release. [Closes: #643789]

 -- Michael Prokop <mika@debian.org>  Thu, 14 Jun 2012 18:39:17 +0200
<|MERGE_RESOLUTION|>--- conflicted
+++ resolved
@@ -1,14 +1,3 @@
-<<<<<<< HEAD
-salt (2014.1.11+ds-2~bpo70+1) wheezy-backports; urgency=medium
-
-  * Rebuild for wheezy-backports.
-  * [5be7496] Updated packages for squeeze
-  * [015a818] Removal of systemd for squeeze
-  * [b7583e0] fixing of docs to build minified files
-  * [f5c2018] Removed explicit dependency on libcloud till it is backported
-
- -- Joe Healy <joehealy@gmail.com>  Fri, 26 Sep 2014 14:06:51 +1000
-=======
 salt (2014.1.13+ds-1) unstable; urgency=medium
 
   * [448ac5b] Imported Upstream version 2014.1.13+ds
@@ -17,7 +6,6 @@
   * [4a22a13] Updated to standards version 3.9.6, no change needed
 
  -- Joe Healy <joehealy@gmail.com>  Tue, 21 Oct 2014 00:30:37 +1100
->>>>>>> 68de1fb9
 
 salt (2014.1.11+ds-2) unstable; urgency=medium
 
