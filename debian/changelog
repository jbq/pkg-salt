--- conflicted
+++ resolved
@@ -1,17 +1,3 @@
-<<<<<<< HEAD
-salt (2014.7.1+ds-3~bpo70+1) wheezy-backports; urgency=medium
-
-  * Rebuild for wheezy-backports.
-  * [5be7496] Updated packages for squeeze
-  * [015a818] Removal of systemd for squeeze
-  * [b7583e0] fixing of docs to build minified files
-  * [f5c2018] Removed explicit dependency on libcloud till it is backported
-  * [6d421cf] Removed sphinx version requirement
-
- -- Joe Healy <joehealy@gmail.com>  Tue, 10 Feb 2015 11:30:07 +1100
-
-salt (2014.7.1+ds-3) experimental; urgency=medium
-=======
 salt (2014.7.4+ds-1) UNRELEASED; urgency=medium
 
   [ Benjamin Drung ]
@@ -40,7 +26,6 @@
  -- Joe Healy <joehealy@gmail.com>  Tue, 17 Mar 2015 20:07:43 +1100
 
 salt (2014.7.1+ds-3) UNRELEASED; urgency=medium
->>>>>>> 4de0d071
 
   * [70d659a] Fixed salt-api upstart script
 
