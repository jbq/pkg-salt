--- conflicted
+++ resolved
@@ -1,20 +1,3 @@
-<<<<<<< HEAD
-salt (2014.1.5+ds-5trusty1) trusty; urgency=medium
-
-  * [2c9238e] Updated dependencies and build for trusty
-  * [59a9c88] Update of ubuntu packaging files from upstream
-  * [8b2aadb] Fix for salt issues #11274 and #10967
-  * [3f697a1] Added /etc/default/salt-minion file to pick up env vars
-  * [baa3877] Re-added salt ufw config file
-  * [fe659dc] Removed "su -c" from minion upstart script
-  * [35372f7] Fixed stale pyc issue for trusty as well (Upstream issue: 13305)
-  * [7b29019] Also remove pyc files from /usr/lib/pymodules/python2.7/salt/
-  * [6c99950] Fix to version in preinst script
-  * [a46e0e0] Removed libcloud as explicit dependency until libcloud is backported
-  * [b29a1f3] Fix for build-deps
-
- -- Joe Healy <joehealy@gmail.com>  Mon, 23 Jun 2014 05:47:26 +1000
-=======
 salt (2014.1.6+ds-1) unstable; urgency=medium
 
   * [a0fe230] Moved python-git recommendation to salt-master
@@ -22,7 +5,6 @@
   * [3ad8e3a] Removed and updated patches for 2014.1.6
 
  -- Joe Healy <joehealy@gmail.com>  Wed, 09 Jul 2014 09:48:28 +1000
->>>>>>> f7162ef5
 
 salt (2014.1.5+ds-5) unstable; urgency=medium
 
