<<<<<<< HEAD
salt (2014.7.4+ds-1~bpo70+1) wheezy-backports; urgency=medium

  * Rebuild for wheezy-backports.
  * [5be7496] Updated packages for wheezy
  * [015a818] Removal of systemd for wheezy
  * [b7583e0] fixing of docs to build minified files
  * [f5c2018] Removed explicit dependency on libcloud till it is backported
  * [6d421cf] Removed sphinx version requirement

 -- Joe Healy <joehealy@gmail.com>  Wed, 15 Apr 2015 23:18:29 +1000
=======
salt (2014.7.5+ds-1) UNRELEASED; urgency=medium

  * [f41091a] Imported Upstream version 2014.7.5+ds

 -- Joe Healy <joehealy@gmail.com>  Tue, 21 Apr 2015 11:46:27 +1000
>>>>>>> 8e919094

salt (2014.7.4+ds-1) UNRELEASED; urgency=medium

  [ Benjamin Drung ]
  * [c1f16f3] debian/changelog: Use capital UNRELEASED
  * [48334b4] Point Vcs-Browser to cgit instead of gitweb.
  * [b9e3de4] Remove unused ${shlibs:Depends} dependencies

  [ Joe Healy ]
  * [510c0d1] Imported Upstream version 2014.7.4+ds
  * [8489807] Updated doc patches

 -- Joe Healy <joehealy@gmail.com>  Wed, 15 Apr 2015 23:08:49 +1000

salt (2014.7.2+ds-1) experimental; urgency=medium

  * [dc3a14e] Added python-debian as dependency for package version tracking
  * [9de90f3] Updated changelog to relabel versions that were not uploaded
  * [984a676] Updated watch file to use pypi redirector
  * [4e082fd] Imported Upstream version 2014.7.2+ds
  * [7930d76] Added dh_python as a build dep
  * [1e2ddb6] Refreshed patches for 2014.7.2
  * [ca0f3e9] "Fixed" timestamps in generated files for reproducible builds.
  * [9ef435b] Make log file readable by adm user. Closes: 777664
  * [1feadd6] Refreshed lintian overrides and added comments as to their need

 -- Joe Healy <joehealy@gmail.com>  Tue, 17 Mar 2015 20:07:43 +1100

salt (2014.7.1+ds-3) UNRELEASED; urgency=medium

  * [70d659a] Fixed salt-api upstart script

 -- Joe Healy <joehealy@gmail.com>  Tue, 10 Feb 2015 11:20:12 +1100

salt (2014.7.1+ds-2) UNRELEASED; urgency=medium

  * [87971d4] Added dependency on python-dateutil
  * [cb9b2e2] Added init.d, systemd and upstart files for salt-api

 -- Joe Healy <joehealy@gmail.com>  Thu, 05 Feb 2015 17:22:45 +1100

salt (2014.7.1+ds-1) UNRELEASED; urgency=medium

  * [77a2f91] Imported Upstream version 2014.7.1+ds
  * [7525339] Refreshed patches for 2014.7.1
  * [314362b] Added salt-api packaging

 -- Joe Healy <joehealy@gmail.com>  Thu, 29 Jan 2015 10:12:26 +1100

salt (2014.7.0+ds-2) experimental; urgency=medium

  * [9954f59] Added python-requests as a dependency

 -- Joe Healy <joehealy@gmail.com>  Wed, 12 Nov 2014 15:26:00 +1100

salt (2014.7.0+ds-1) experimental; urgency=medium

  * [8e2c682] Imported Upstream version 2014.7.0+ds
  * [2ad9738] Updated patches for 2014.7 release
  * [0ac1a0c] Updated dependencies for initial 2014.7 release

 -- Joe Healy <joehealy@gmail.com>  Wed, 12 Nov 2014 10:36:31 +1100

salt (2014.1.13+ds-1) unstable; urgency=medium

  * [448ac5b] Imported Upstream version 2014.1.13+ds
  * [9b5d860] Added python-apt as a dependency
  * [c068fad] Removed patch for 2014.1.11 release notes as upstream added notes
  * [4a22a13] Updated to standards version 3.9.6, no change needed

 -- Joe Healy <joehealy@gmail.com>  Tue, 21 Oct 2014 00:30:37 +1100

salt (2014.1.11+ds-2) unstable; urgency=medium

  * [fa6cb29] Added 2014.1.11 release notes

 -- Joe Healy <joehealy@gmail.com>  Fri, 26 Sep 2014 13:58:18 +1000

salt (2014.1.11+ds-1) unstable; urgency=medium

  * [d0fbbd5] Imported Upstream version 2014.1.11+ds
  * [edd6667] Fixed minor copyright issues picked up by lintian

 -- Joe Healy <joehealy@gmail.com>  Fri, 26 Sep 2014 13:31:11 +1000

salt (2014.1.10+ds-1) unstable; urgency=medium

  * [ff6185d] Imported Upstream version 2014.1.10+ds

 -- Joe Healy <joehealy@gmail.com>  Tue, 05 Aug 2014 23:20:17 +1000

salt (2014.1.7+ds-2) unstable; urgency=medium

  * [f04fd3a] Load intersphinx data from filesystem. Closes: 755026

 -- Joe Healy <joehealy@gmail.com>  Tue, 22 Jul 2014 10:49:40 +1000

salt (2014.1.7+ds-1) unstable; urgency=medium

  * [00e814e] Imported Upstream version 2014.1.7+ds

 -- Joe Healy <joehealy@gmail.com>  Thu, 10 Jul 2014 09:41:31 +1000

salt (2014.1.6+ds-1) unstable; urgency=medium

  * [a0fe230] Moved python-git recommendation to salt-master
  * [25d5ac9] Imported Upstream version 2014.1.6+ds
  * [3ad8e3a] Removed and updated patches for 2014.1.6

 -- Joe Healy <joehealy@gmail.com>  Wed, 09 Jul 2014 09:48:28 +1000

salt (2014.1.5+ds-5) unstable; urgency=medium

  * [14ee714] Added stub for ext_nodes to re-enable comms with older minions

 -- Joe Healy <joehealy@gmail.com>  Sun, 22 Jun 2014 20:45:41 +1000

salt (2014.1.5+ds-4) unstable; urgency=medium

  * [39e8303] Patch to remove spurious iptables --help output

 -- Joe Healy <joehealy@gmail.com>  Sun, 22 Jun 2014 10:09:18 +1000

salt (2014.1.5+ds-3) unstable; urgency=medium

  * [12bbc7b] Fix for grain detection on xen and openvz (Upstream issue 11877)

 -- Joe Healy <joehealy@gmail.com>  Thu, 19 Jun 2014 04:21:24 +1000

salt (2014.1.5+ds-2) unstable; urgency=medium

  * [55dac69] Added version requirement for salt-cloud
  * [7a00f9e] Clean up of build depends

 -- Joe Healy <joehealy@gmail.com>  Wed, 18 Jun 2014 06:48:40 +1000

salt (2014.1.5+ds-1) unstable; urgency=medium

  * [17cddb2] Imported Upstream version 2014.1.5+ds
  * [6fbecdc] Removed patch for 748092 as upstream have fixed issue.
  * [a23be88] Minor doc patch fixed

 -- Joe Healy <joehealy@gmail.com>  Sat, 14 Jun 2014 22:09:22 +1000

salt (2014.1.4+ds-2) unstable; urgency=medium

  * [8716b5d] Fix to salt-ssh to not require python-zmq. Closes: 748092

 -- Joe Healy <joehealy@gmail.com>  Thu, 15 May 2014 16:28:11 +1000

salt (2014.1.4+ds-1) unstable; urgency=medium

  * [a9b0074] Imported Upstream version 2014.1.4+ds
  * [fd38419] Removed patch for removing externalip grain

 -- Joe Healy <joehealy@gmail.com>  Tue, 06 May 2014 21:03:13 +1000

salt (2014.1.3+ds-2) unstable; urgency=medium

  * [897f3b6] Removed external_ip grain due to privacy issues

 -- Joe Healy <joehealy@gmail.com>  Thu, 24 Apr 2014 16:50:27 +1000

salt (2014.1.3+ds-1) unstable; urgency=medium

  * [07ff82c] Imported Upstream version 2014.1.3+ds
  * [20cbcd6] Kill off all salt-master processes when stopping/restarting

 -- Joe Healy <joehealy@gmail.com>  Fri, 18 Apr 2014 14:30:42 +1000

salt (2014.1.1+ds-1) unstable; urgency=medium

  * [1b25dba] Removed renaming of js file in repack script as upstream fixed
  * [a5ee734] Imported Upstream version 2014.1.1+ds

 -- Joe Healy <joehealy@gmail.com>  Thu, 20 Mar 2014 23:11:07 +1100

salt (2014.1.0+ds-1) unstable; urgency=medium

  * [d5adf7f] Removed windows binary
  * [7c0cc71] Imported Upstream version 2014.1.0+ds
  * [12c1810] Updated debian/copyright for new files
  * [fee767d] Updated patches for 2014.1
  * [409559a] Added salt-cloud

 -- Joe Healy <joehealy@gmail.com>  Fri, 28 Feb 2014 16:02:44 +1100

salt (0.17.5+ds-1) unstable; urgency=medium

  * [af8c595] Added repack script to fix source issue. Closes: 736783
  * [20ce79b] Imported Upstream version 0.17.5+ds
  * [a536794] Send environment info with state (upstream commit #113adcd)
  * [838f341] Added release notes from upstream
  * [f741d6d] Updated copyright to reflect repacking
  * [d747742] Added lintian override for minified js files with source

 -- Joe Healy <joehealy@gmail.com>  Fri, 07 Feb 2014 10:07:55 +1100

salt (0.17.5-1) unstable; urgency=medium

  * [68d201f] Imported Upstream version 0.17.5
  * [f48d855] Minor update of doc patches to reflect upstream changes

 -- Joe Healy <joehealy@gmail.com>  Sun, 26 Jan 2014 23:20:05 +1100

salt (0.17.4-2) unstable; urgency=medium

  * [178932c] Removed documentation tracking code (google analytics)

 -- Joe Healy <joehealy@gmail.com>  Wed, 22 Jan 2014 11:09:50 +1100

salt (0.17.4-1) unstable; urgency=low

  * Imported Upstream version 0.17.4
  * removed patches no longer needed
   * doc-conf_py-changes.diff
   * pkgrepo-salt-bug-8560
   * release-notes.diff
  * Added patch (yaml.scanner) for doc build error

 -- Joe Healy <joehealy@gmail.com>  Mon, 16 Dec 2013 20:35:13 +1100

salt (0.17.2-3) unstable; urgency=low

  * [a4f9a88] Suggest documentation when installing. Closes: 730842
  * [7eb7969] Depend on python-msgpack rather than msgpack-python.
              Closes: 730875
  * [38deac5] Bump standards version - No changes needed.

 -- Joe Healy <joehealy@gmail.com>  Sun, 01 Dec 2013 13:26:05 +1100

salt (0.17.2-2) unstable; urgency=low

  * [d5d4256] Removed test symbolic link
  * [aba0f43] Addition of patch for upstream bug 8560

 -- Joe Healy <joehealy@gmail.com>  Tue, 19 Nov 2013 17:35:29 +1100

salt (0.17.2-1) unstable; urgency=low

  * [51557a0] Added debconf-utils as a recommended package for salt-minion
  * [3e6db19] Added dependency on msgpack-python to salt-ssh. Closes: 729181
  * [37b3fbc] Removed gbp dfsg filtering
  * [8562ec2] Updated upstart files to reflect latest ubuntu versions
  * [00398b1] Imported Upstream version 0.17.2
  * [43c3a3d] Added files previously removed in repacking to copyright file
  * [37d2781] Added links so that packaged versions of js and css files are used
  * [3dcf641] Added doc dependencies on js libraries
  * [58980a0] Updated documentation version to 0.17.2
  * [94b12c9] Added 0.17.2 release notes from upstream

 -- Joe Healy <joehealy@gmail.com>  Sun, 17 Nov 2013 00:01:06 +1100

salt (0.17.1+dfsg-1) unstable; urgency=medium

  * [ebd0329] Updated gbp.conf to remove saltstack theme
  * [ba2cb77] Updated debian/watch to deal with dfsg versions
  * [091a74a] Imported Upstream version 0.17.1+dfsg
   * Various security fixes, Closes: 726480
    * Insufficent Argument Validation CVE-2013-4435
    * MITM ssh attack in salt-ssh CVE-2013-4436
    * Insecure Usage of /tmp in salt-ssh CVE-2013-4438
    * YAML Calling Unsafe Loading Routine CVE-2013-4438
    * Failure to Validate Minions Posting Data CVE-2013-4439
  * [47ce833] Removed patches for issues fixed by upstream
  * [fddc7b5] Added patches for doc theme change and minor fixes
  * [b146f77] Build man pages
  * [cd33d3a] Copyright and licence audit, Closes: 725999

 -- Joe Healy <joehealy@gmail.com>  Wed, 23 Oct 2013 00:19:26 +1100

salt (0.17.0-2) unstable; urgency=low

  * [d952c6f] Fix upstream regression: prefer getfqdn call over /etc/hostname

 -- Andriy Senkovych <jolly_roger@itblog.org.ua>  Tue, 08 Oct 2013 14:37:02 +0300

salt (0.17.0-1) unstable; urgency=low

  * [9d6c0ae] Updated watch file to deal with upstream rc file naming
  * [6861b2f] Imported Upstream version 0.17.0
  * [19e5529] Addition of salt-ssh and dependency refactor to suit
  * [0b7af23] Dereference symbolic links for salt-ssh - upstream issue #7480

 -- Joe Healy <joehealy@gmail.com>  Tue, 01 Oct 2013 09:01:10 +1000

salt (0.16.4-2) unstable; urgency=low

  [ Joe Healy ]
  * Team upload.
  * [9862171] Reduced priority due to dependency on lower priority packages
  * [0fab0f8] Revert 70573cb: "Ensure minions procs killed..." Closes: 722446

 -- Joe Healy <joehealy@gmail.com>  Wed, 11 Sep 2013 15:15:52 +1000

salt (0.16.4-1) unstable; urgency=low

  [ Joe Healy ]
  * Team upload.
  * [fa55b16] Imported Upstream version 0.16.4

 -- Joe Healy <joehealy@gmail.com>  Sun, 08 Sep 2013 10:47:07 +1000

salt (0.16.3-1) unstable; urgency=low

  [ Joe Healy ]
  * Team upload.
  * [911d75a] Overhaul of init.d scripts. Fixes lintian issue and closes: 692066
  * [77ec715] Imported Upstream version 0.16.3
  * [ee76ab8] Undo packaging fix upstream issue #6502
  * [ed508f0] Added lintian override for awkward spacing in man page table
  * [70573cb] Ensure all minion processes are killed when stopping/restarting

 -- Joe Healy <joehealy@gmail.com>  Thu, 15 Aug 2013 23:06:02 +1000

salt (0.16.2-2) unstable; urgency=low

  [ Joe Healy ]
  * Team upload.
  * [5fb2336] Fix upstream issue #6502 "Fix traceback in salt-call --local"

 -- Joe Healy <joehealy@gmail.com>  Sat, 03 Aug 2013 21:29:18 +1000

salt (0.16.2-1) unstable; urgency=low

  [ Joe Healy ]
  * Team upload.
  * [526271e] Updated debian/copyright to reflect minor upstream changes
  * [1f38e01] updated debian/rules to use dh-systemd. Closes: #715249
  * [21abc2e] Imported Upstream version 0.16.2
  * [50da5a7] Updated *.service files to get rid of lintian warning.

 -- Joe Healy <joehealy@gmail.com>  Fri, 02 Aug 2013 15:46:10 +1000

salt (0.16.0-1) unstable; urgency=low

  [ Joe Healy ]
  * Team upload.
  * [a7fdace] Imported Upstream version 0.16.0. Closes: #712819

 -- Joe Healy <joehealy@gmail.com>  Thu, 04 Jul 2013 10:48:59 +1000

salt (0.15.3-1) unstable; urgency=low

  [ Joe Healy ]
  * Team upload.
  * [ad0a089] Imported Upstream version 0.15.3
  * [99d70ab] Updated to depend on zeromq 3. Closes: #690525
  * [0aefc36] Added python-git as a recommended package. Closes: #700174

 -- Joe Healy <joehealy@gmail.com>  Mon, 03 Jun 2013 23:47:24 +1000

salt (0.15.1-1) unstable; urgency=high

  [ Joe Healy ]
  * team upload
  * [3f2928c] Imported Upstream version 0.15.1
  * [5d46d17] Imported Upstream version 0.15.0 Closes: #703600
  * [ee734d5] Added dctrl-tools as a recommendation
  * [0c3a6e6] Removed unnecessary cleanup step in build process
  * [552cb80] Updated changelog and NEWS file for 0.15.1
  * [1d878ca] removed files that should not have been checked in

  [ Ulrich Dangel ]
  * [e30e35a] Move security notice from salt-common.NEWS to NEWS

 -- Ulrich Dangel <uli@debian.org>  Sun, 19 May 2013 22:46:03 +0100

salt (0.14.1-1) unstable; urgency=low

  [ Joe Healy ]
  * Imported Upstream version 0.14.1

 -- Joe Healy <joehealy@gmail.com>  Sun, 14 Apr 2013 03:31:37 +0000

salt (0.14.0-1) unstable; urgency=low

  [ Joe Healy ]
  * team upload
  * [4234664] Updated debian branch
  * [a623ed7] Added gitignore file
  * [f97485a] Imported Upstream version 0.14.0 Closes: #701155
  * [ee4a462] Updated maintainer and uploaders Closes: #698772

  [ Andriy Senkovych ]
  * [5752009] Update Vcs-* fields to point to pkg-salt alioth repository.
  * [6d3bea7] debian/copyright: set versioned copyright format uri
  * [a282c5f] Remove unnecessary dh_quilt invocations
  * [64fe85c] Add Andriy Senkovych <jolly_roger@itblog.org.ua> to Uploaders

  [ Ulrich Dangel ]
  * [aa8f816] Change conflict to breaks and adjust python-mako comparison

 -- Ulrich Dangel <uli@debian.org>  Mon, 08 Apr 2013 21:08:03 +0100

salt (0.12.1-1~bpo60+1~madduck.2) squeeze-backports; urgency=low

  * Add recommendation to python-mako, but conflict with versions before
    0.7.0, since Salt won't work with the version in squeeze, but needs the
    backport instead.

 -- martin f. krafft <madduck@debian.org>  Thu, 24 Jan 2013 20:17:21 +1300

salt (0.12.1-1~bpo60+1~madduck.1) squeeze-backports; urgency=low

  * RebuilD for squeeze-backports.

 -- martin f. krafft <madduck@debian.org>  Thu, 24 Jan 2013 16:45:13 +1300

salt (0.12.1-1) unstable; urgency=low

  * [2f34fe9] New upstream version 0.12.1
  * [f25519b] Refresh version fix

 -- Ulrich Dangel <uli@debian.org>  Tue, 22 Jan 2013 22:05:26 +0000

salt (0.12.0-1) unstable; urgency=low

  * [b6c675e] New upstream version 0.12.0
  * [bd89271] Import patch to fix version.py

 -- Ulrich Dangel <uli@debian.org>  Sat, 19 Jan 2013 11:26:17 +0000

salt (0.11.1+ds-1) unstable; urgency=low

  * Team upload.
  * Re-roll a new orig.tar.gz for 0.11.1 that includes all the files with
    "debian" in their name. Closes: #697747
  * Update debian/watch to drop the (temporary) +ds suffix

 -- Raphaël Hertzog <hertzog@debian.org>  Wed, 09 Jan 2013 10:41:47 +0100

salt (0.11.1-1) unstable; urgency=low

  * [9dfcb21] Update watch uri as github no longer offers download page
  * [2aedacf] Don't filter pyc files
  * [3adc2cf] New upstream version 0.11.1
  * [281093f] Use default config file from conf directory
  * [88e0f24] Mention new default file locations
  * [7ddd3fc] Add bash completion

 -- Ulrich Dangel <uli@debian.org>  Fri, 04 Jan 2013 04:35:59 +0000

salt (0.10.5-1) unstable; urgency=low

  * [f735ab9] Filter pyc files
  * [62462dd] New upstream version 0.10.5 (Closes: #690481)
  * [9726d8b] Install empty include dirs for salt-master and salt-minion.
  * [8705c6e] Build-depend on msgpack-python
  * [6832d36] Update config file templates

 -- Ulrich Dangel <uli@debian.org>  Mon, 19 Nov 2012 08:34:09 +0000

salt (0.10.4-1) unstable; urgency=low

  * [5431ef2] Imported Upstream version 0.10.4
  * [bcd48a0] Remove patch 'add_hacking_rst', applied upstream.
  * [3135d52] Fix salt-master restart (Patch by martin f. krafft)
    (Closes: #692064)
  * [15abbbb] Recommend lsb-release. With new upstream code this
    provides lsb* grains. (Closes: #690700)

 -- Christian Hofstaedtler <christian@hofstaedtler.name>  Sat, 10 Nov 2012 17:57:52 +0100

salt (0.10.2-1~experimental+1) experimental; urgency=low

  * [cf57587] Import upstream version 0.10.2
  * [1ff7a9f] Add patch to create HACKING.rst

 -- Ulrich Dangel <uli@debian.org>  Sat, 04 Aug 2012 02:57:52 +0200

salt (0.10.1-3) unstable; urgency=low

  * [efbd4a8] Change uploaders email address for Ulrich Dangel
  * [442ead1] Recommends dmidecode instead of Depend to support non-x86 systems.

 -- Ulrich Dangel <uli@debian.org>  Mon, 30 Jul 2012 12:40:53 +0200

salt (0.10.1-2) unstable; urgency=low

  * [bda6011] Add dmidecode to depends for salt-minion. (Closes: #680410)
  * [ad4786e] Depend on the same salt version
  * [671c2c3] Depend on debhelper version fixing #577040

 -- Ulrich Dangel <uli@debian.org>  Mon, 09 Jul 2012 23:15:27 +0200

salt (0.10.1-1) unstable; urgency=low

  [ Ulrich Dangel ]
  * [f1d627c] Always recreate orig.tar.gz with git-buildpackage

  [ Michael Prokop ]
  * Merge new upstream release
  * [ee1806a] Add python-augeas to suggests of salt-minion

 -- Michael Prokop <mika@debian.org>  Fri, 22 Jun 2012 18:56:02 +0200

salt (0.10.0-1) unstable; urgency=low

  [ Ulrich Dangel ]
  * Merge new upstream release
  * [bd10385] Change debian/source/format to quilt
  * [ba60137] Add ignore options
  * [54e70de] Copy service files from rpm package
  * [1d21548] Update install files
  * [c2737c9] Update pyversions file to use 2.6
  * [573b27a] Update salt-common.install to install complete python
    package
  * [9b739f5] Update debian/rules to use python support and update
    build dependencies
  * [bf51e1c] Provide pydists-overrides for msgpack-python
  * [4bbd2bf] Add dependency to python-pkg-resources for
    salt-{minion,master,syndic}
  * [ad8f712] Update config files to latest version

  [ Jeroen Dekkers ]
  * [9ae1aa5] Unapply patches from source
  * [933c1ee] Add debian/gbp.conf
  * [be9529b] Add >= 1.0 to python-sphinx build-depend

 -- Michael Prokop <mika@debian.org>  Wed, 20 Jun 2012 22:39:40 +0200

salt (0.9.9-1) unstable; urgency=low

  * Initial release. [Closes: #643789]

 -- Michael Prokop <mika@debian.org>  Thu, 14 Jun 2012 18:39:17 +0200
<|MERGE_RESOLUTION|>--- conflicted
+++ resolved
@@ -1,21 +1,8 @@
-<<<<<<< HEAD
-salt (2014.7.4+ds-1~bpo70+1) wheezy-backports; urgency=medium
-
-  * Rebuild for wheezy-backports.
-  * [5be7496] Updated packages for wheezy
-  * [015a818] Removal of systemd for wheezy
-  * [b7583e0] fixing of docs to build minified files
-  * [f5c2018] Removed explicit dependency on libcloud till it is backported
-  * [6d421cf] Removed sphinx version requirement
-
- -- Joe Healy <joehealy@gmail.com>  Wed, 15 Apr 2015 23:18:29 +1000
-=======
 salt (2014.7.5+ds-1) UNRELEASED; urgency=medium
 
   * [f41091a] Imported Upstream version 2014.7.5+ds
 
  -- Joe Healy <joehealy@gmail.com>  Tue, 21 Apr 2015 11:46:27 +1000
->>>>>>> 8e919094
 
 salt (2014.7.4+ds-1) UNRELEASED; urgency=medium
 
