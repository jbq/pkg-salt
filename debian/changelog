--- conflicted
+++ resolved
@@ -1,20 +1,15 @@
-<<<<<<< HEAD
-salt (2014.1.0+ds-1~bpo70+1) wheezy-backports; urgency=medium
+salt (2014.1.1+ds-1~bpo70+1) wheezy-backports; urgency=medium
 
   * Rebuild for wheezy-backports.
-  * [5be7496] Updated packages for squeeze
-  * [015a818] Removal of systemd for squeeze
-  * [b7583e0] fixing of docs to build minified files
-
- -- Joe Healy <joehealy@gmail.com>  Tue, 04 Mar 2014 11:04:19 +1100
-=======
+
+ -- Joe Healy <joehealy@gmail.com>  Thu, 20 Mar 2014 23:30:47 +1100
+
 salt (2014.1.1+ds-1) unstable; urgency=medium
 
   * [1b25dba] Removed renaming of js file in repack script as upstream fixed
   * [a5ee734] Imported Upstream version 2014.1.1+ds
 
  -- Joe Healy <joehealy@gmail.com>  Thu, 20 Mar 2014 23:11:07 +1100
->>>>>>> d2ff6dc6
 
 salt (2014.1.0+ds-1) unstable; urgency=medium
 
