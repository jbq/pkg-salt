<<<<<<< HEAD
salt (2014.7.0+ds-2~bpo70+1) wheezy-backports; urgency=medium

  * Rebuild for wheezy-backports.
  * [5be7496] Updated packages for wheezy
  * [015a818] Removal of systemd for wheezy
  * [b7583e0] fixing of docs to build minified files
  * [f5c2018] Removed explicit dependency on libcloud till it is backported

 -- Joe Healy <joehealy@gmail.com>  Wed, 12 Nov 2014 16:15:31 +1100
=======
salt (2014.7.1+ds-1) experimental; urgency=medium

  * [77a2f91] Imported Upstream version 2014.7.1+ds
  * [7525339] Refreshed patches for 2014.7.1
  * [314362b] Added salt-api packaging

 -- Joe Healy <joehealy@gmail.com>  Thu, 29 Jan 2015 10:12:26 +1100
>>>>>>> 8a7e4a96

salt (2014.7.0+ds-2) experimental; urgency=medium

  * [9954f59] Added python-requests as a dependency

 -- Joe Healy <joehealy@gmail.com>  Wed, 12 Nov 2014 15:26:00 +1100

salt (2014.7.0+ds-1) experimental; urgency=medium

  * [8e2c682] Imported Upstream version 2014.7.0+ds
  * [2ad9738] Updated patches for 2014.7 release
  * [0ac1a0c] Updated dependencies for initial 2014.7 release

 -- Joe Healy <joehealy@gmail.com>  Wed, 12 Nov 2014 10:36:31 +1100

salt (2014.1.13+ds-1) unstable; urgency=medium

  * [448ac5b] Imported Upstream version 2014.1.13+ds
  * [9b5d860] Added python-apt as a dependency
  * [c068fad] Removed patch for 2014.1.11 release notes as upstream added notes
  * [4a22a13] Updated to standards version 3.9.6, no change needed

 -- Joe Healy <joehealy@gmail.com>  Tue, 21 Oct 2014 00:30:37 +1100

salt (2014.1.11+ds-2) unstable; urgency=medium

  * [fa6cb29] Added 2014.1.11 release notes

 -- Joe Healy <joehealy@gmail.com>  Fri, 26 Sep 2014 13:58:18 +1000

salt (2014.1.11+ds-1) unstable; urgency=medium

  * [d0fbbd5] Imported Upstream version 2014.1.11+ds
  * [edd6667] Fixed minor copyright issues picked up by lintian

 -- Joe Healy <joehealy@gmail.com>  Fri, 26 Sep 2014 13:31:11 +1000

salt (2014.1.10+ds-1) unstable; urgency=medium

  * [ff6185d] Imported Upstream version 2014.1.10+ds

 -- Joe Healy <joehealy@gmail.com>  Tue, 05 Aug 2014 23:20:17 +1000

salt (2014.1.7+ds-2) unstable; urgency=medium

  * [f04fd3a] Load intersphinx data from filesystem. Closes: 755026

 -- Joe Healy <joehealy@gmail.com>  Tue, 22 Jul 2014 10:49:40 +1000

salt (2014.1.7+ds-1) unstable; urgency=medium

  * [00e814e] Imported Upstream version 2014.1.7+ds

 -- Joe Healy <joehealy@gmail.com>  Thu, 10 Jul 2014 09:41:31 +1000

salt (2014.1.6+ds-1) unstable; urgency=medium

  * [a0fe230] Moved python-git recommendation to salt-master
  * [25d5ac9] Imported Upstream version 2014.1.6+ds
  * [3ad8e3a] Removed and updated patches for 2014.1.6

 -- Joe Healy <joehealy@gmail.com>  Wed, 09 Jul 2014 09:48:28 +1000

salt (2014.1.5+ds-5) unstable; urgency=medium

  * [14ee714] Added stub for ext_nodes to re-enable comms with older minions

 -- Joe Healy <joehealy@gmail.com>  Sun, 22 Jun 2014 20:45:41 +1000

salt (2014.1.5+ds-4) unstable; urgency=medium

  * [39e8303] Patch to remove spurious iptables --help output

 -- Joe Healy <joehealy@gmail.com>  Sun, 22 Jun 2014 10:09:18 +1000

salt (2014.1.5+ds-3) unstable; urgency=medium

  * [12bbc7b] Fix for grain detection on xen and openvz (Upstream issue 11877)

 -- Joe Healy <joehealy@gmail.com>  Thu, 19 Jun 2014 04:21:24 +1000

salt (2014.1.5+ds-2) unstable; urgency=medium

  * [55dac69] Added version requirement for salt-cloud
  * [7a00f9e] Clean up of build depends

 -- Joe Healy <joehealy@gmail.com>  Wed, 18 Jun 2014 06:48:40 +1000

salt (2014.1.5+ds-1) unstable; urgency=medium

  * [17cddb2] Imported Upstream version 2014.1.5+ds
  * [6fbecdc] Removed patch for 748092 as upstream have fixed issue.
  * [a23be88] Minor doc patch fixed

 -- Joe Healy <joehealy@gmail.com>  Sat, 14 Jun 2014 22:09:22 +1000

salt (2014.1.4+ds-2) unstable; urgency=medium

  * [8716b5d] Fix to salt-ssh to not require python-zmq. Closes: 748092

 -- Joe Healy <joehealy@gmail.com>  Thu, 15 May 2014 16:28:11 +1000

salt (2014.1.4+ds-1) unstable; urgency=medium

  * [a9b0074] Imported Upstream version 2014.1.4+ds
  * [fd38419] Removed patch for removing externalip grain

 -- Joe Healy <joehealy@gmail.com>  Tue, 06 May 2014 21:03:13 +1000

salt (2014.1.3+ds-2) unstable; urgency=medium

  * [897f3b6] Removed external_ip grain due to privacy issues

 -- Joe Healy <joehealy@gmail.com>  Thu, 24 Apr 2014 16:50:27 +1000

salt (2014.1.3+ds-1) unstable; urgency=medium

  * [07ff82c] Imported Upstream version 2014.1.3+ds
  * [20cbcd6] Kill off all salt-master processes when stopping/restarting

 -- Joe Healy <joehealy@gmail.com>  Fri, 18 Apr 2014 14:30:42 +1000

salt (2014.1.1+ds-1) unstable; urgency=medium

  * [1b25dba] Removed renaming of js file in repack script as upstream fixed
  * [a5ee734] Imported Upstream version 2014.1.1+ds

 -- Joe Healy <joehealy@gmail.com>  Thu, 20 Mar 2014 23:11:07 +1100

salt (2014.1.0+ds-1) unstable; urgency=medium

  * [d5adf7f] Removed windows binary
  * [7c0cc71] Imported Upstream version 2014.1.0+ds
  * [12c1810] Updated debian/copyright for new files
  * [fee767d] Updated patches for 2014.1
  * [409559a] Added salt-cloud

 -- Joe Healy <joehealy@gmail.com>  Fri, 28 Feb 2014 16:02:44 +1100

salt (0.17.5+ds-1) unstable; urgency=medium

  * [af8c595] Added repack script to fix source issue. Closes: 736783
  * [20ce79b] Imported Upstream version 0.17.5+ds
  * [a536794] Send environment info with state (upstream commit #113adcd)
  * [838f341] Added release notes from upstream
  * [f741d6d] Updated copyright to reflect repacking
  * [d747742] Added lintian override for minified js files with source

 -- Joe Healy <joehealy@gmail.com>  Fri, 07 Feb 2014 10:07:55 +1100

salt (0.17.5-1) unstable; urgency=medium

  * [68d201f] Imported Upstream version 0.17.5
  * [f48d855] Minor update of doc patches to reflect upstream changes

 -- Joe Healy <joehealy@gmail.com>  Sun, 26 Jan 2014 23:20:05 +1100

salt (0.17.4-2) unstable; urgency=medium

  * [178932c] Removed documentation tracking code (google analytics)

 -- Joe Healy <joehealy@gmail.com>  Wed, 22 Jan 2014 11:09:50 +1100

salt (0.17.4-1) unstable; urgency=low

  * Imported Upstream version 0.17.4
  * removed patches no longer needed
   * doc-conf_py-changes.diff
   * pkgrepo-salt-bug-8560
   * release-notes.diff
  * Added patch (yaml.scanner) for doc build error

 -- Joe Healy <joehealy@gmail.com>  Mon, 16 Dec 2013 20:35:13 +1100

salt (0.17.2-3) unstable; urgency=low

  * [a4f9a88] Suggest documentation when installing. Closes: 730842
  * [7eb7969] Depend on python-msgpack rather than msgpack-python.
              Closes: 730875
  * [38deac5] Bump standards version - No changes needed.

 -- Joe Healy <joehealy@gmail.com>  Sun, 01 Dec 2013 13:26:05 +1100

salt (0.17.2-2) unstable; urgency=low

  * [d5d4256] Removed test symbolic link
  * [aba0f43] Addition of patch for upstream bug 8560

 -- Joe Healy <joehealy@gmail.com>  Tue, 19 Nov 2013 17:35:29 +1100

salt (0.17.2-1) unstable; urgency=low

  * [51557a0] Added debconf-utils as a recommended package for salt-minion
  * [3e6db19] Added dependency on msgpack-python to salt-ssh. Closes: 729181
  * [37b3fbc] Removed gbp dfsg filtering
  * [8562ec2] Updated upstart files to reflect latest ubuntu versions
  * [00398b1] Imported Upstream version 0.17.2
  * [43c3a3d] Added files previously removed in repacking to copyright file
  * [37d2781] Added links so that packaged versions of js and css files are used
  * [3dcf641] Added doc dependencies on js libraries
  * [58980a0] Updated documentation version to 0.17.2
  * [94b12c9] Added 0.17.2 release notes from upstream

 -- Joe Healy <joehealy@gmail.com>  Sun, 17 Nov 2013 00:01:06 +1100

salt (0.17.1+dfsg-1) unstable; urgency=medium

  * [ebd0329] Updated gbp.conf to remove saltstack theme
  * [ba2cb77] Updated debian/watch to deal with dfsg versions
  * [091a74a] Imported Upstream version 0.17.1+dfsg
   * Various security fixes, Closes: 726480
    * Insufficent Argument Validation CVE-2013-4435
    * MITM ssh attack in salt-ssh CVE-2013-4436
    * Insecure Usage of /tmp in salt-ssh CVE-2013-4438
    * YAML Calling Unsafe Loading Routine CVE-2013-4438
    * Failure to Validate Minions Posting Data CVE-2013-4439
  * [47ce833] Removed patches for issues fixed by upstream
  * [fddc7b5] Added patches for doc theme change and minor fixes
  * [b146f77] Build man pages
  * [cd33d3a] Copyright and licence audit, Closes: 725999

 -- Joe Healy <joehealy@gmail.com>  Wed, 23 Oct 2013 00:19:26 +1100

salt (0.17.0-2) unstable; urgency=low

  * [d952c6f] Fix upstream regression: prefer getfqdn call over /etc/hostname

 -- Andriy Senkovych <jolly_roger@itblog.org.ua>  Tue, 08 Oct 2013 14:37:02 +0300

salt (0.17.0-1) unstable; urgency=low

  * [9d6c0ae] Updated watch file to deal with upstream rc file naming
  * [6861b2f] Imported Upstream version 0.17.0
  * [19e5529] Addition of salt-ssh and dependency refactor to suit
  * [0b7af23] Dereference symbolic links for salt-ssh - upstream issue #7480

 -- Joe Healy <joehealy@gmail.com>  Tue, 01 Oct 2013 09:01:10 +1000

salt (0.16.4-2) unstable; urgency=low

  [ Joe Healy ]
  * Team upload.
  * [9862171] Reduced priority due to dependency on lower priority packages
  * [0fab0f8] Revert 70573cb: "Ensure minions procs killed..." Closes: 722446

 -- Joe Healy <joehealy@gmail.com>  Wed, 11 Sep 2013 15:15:52 +1000

salt (0.16.4-1) unstable; urgency=low

  [ Joe Healy ]
  * Team upload.
  * [fa55b16] Imported Upstream version 0.16.4

 -- Joe Healy <joehealy@gmail.com>  Sun, 08 Sep 2013 10:47:07 +1000

salt (0.16.3-1) unstable; urgency=low

  [ Joe Healy ]
  * Team upload.
  * [911d75a] Overhaul of init.d scripts. Fixes lintian issue and closes: 692066
  * [77ec715] Imported Upstream version 0.16.3
  * [ee76ab8] Undo packaging fix upstream issue #6502
  * [ed508f0] Added lintian override for awkward spacing in man page table
  * [70573cb] Ensure all minion processes are killed when stopping/restarting

 -- Joe Healy <joehealy@gmail.com>  Thu, 15 Aug 2013 23:06:02 +1000

salt (0.16.2-2) unstable; urgency=low

  [ Joe Healy ]
  * Team upload.
  * [5fb2336] Fix upstream issue #6502 "Fix traceback in salt-call --local"

 -- Joe Healy <joehealy@gmail.com>  Sat, 03 Aug 2013 21:29:18 +1000

salt (0.16.2-1) unstable; urgency=low

  [ Joe Healy ]
  * Team upload.
  * [526271e] Updated debian/copyright to reflect minor upstream changes
  * [1f38e01] updated debian/rules to use dh-systemd. Closes: #715249
  * [21abc2e] Imported Upstream version 0.16.2
  * [50da5a7] Updated *.service files to get rid of lintian warning.

 -- Joe Healy <joehealy@gmail.com>  Fri, 02 Aug 2013 15:46:10 +1000

salt (0.16.0-1) unstable; urgency=low

  [ Joe Healy ]
  * Team upload.
  * [a7fdace] Imported Upstream version 0.16.0. Closes: #712819

 -- Joe Healy <joehealy@gmail.com>  Thu, 04 Jul 2013 10:48:59 +1000

salt (0.15.3-1) unstable; urgency=low

  [ Joe Healy ]
  * Team upload.
  * [ad0a089] Imported Upstream version 0.15.3
  * [99d70ab] Updated to depend on zeromq 3. Closes: #690525
  * [0aefc36] Added python-git as a recommended package. Closes: #700174

 -- Joe Healy <joehealy@gmail.com>  Mon, 03 Jun 2013 23:47:24 +1000

salt (0.15.1-1) unstable; urgency=high

  [ Joe Healy ]
  * team upload
  * [3f2928c] Imported Upstream version 0.15.1
  * [5d46d17] Imported Upstream version 0.15.0 Closes: #703600
  * [ee734d5] Added dctrl-tools as a recommendation
  * [0c3a6e6] Removed unnecessary cleanup step in build process
  * [552cb80] Updated changelog and NEWS file for 0.15.1
  * [1d878ca] removed files that should not have been checked in

  [ Ulrich Dangel ]
  * [e30e35a] Move security notice from salt-common.NEWS to NEWS

 -- Ulrich Dangel <uli@debian.org>  Sun, 19 May 2013 22:46:03 +0100

salt (0.14.1-1) unstable; urgency=low

  [ Joe Healy ]
  * Imported Upstream version 0.14.1

 -- Joe Healy <joehealy@gmail.com>  Sun, 14 Apr 2013 03:31:37 +0000

salt (0.14.0-1) unstable; urgency=low

  [ Joe Healy ]
  * team upload
  * [4234664] Updated debian branch
  * [a623ed7] Added gitignore file
  * [f97485a] Imported Upstream version 0.14.0 Closes: #701155
  * [ee4a462] Updated maintainer and uploaders Closes: #698772

  [ Andriy Senkovych ]
  * [5752009] Update Vcs-* fields to point to pkg-salt alioth repository.
  * [6d3bea7] debian/copyright: set versioned copyright format uri
  * [a282c5f] Remove unnecessary dh_quilt invocations
  * [64fe85c] Add Andriy Senkovych <jolly_roger@itblog.org.ua> to Uploaders

  [ Ulrich Dangel ]
  * [aa8f816] Change conflict to breaks and adjust python-mako comparison

 -- Ulrich Dangel <uli@debian.org>  Mon, 08 Apr 2013 21:08:03 +0100

salt (0.12.1-1~bpo60+1~madduck.2) squeeze-backports; urgency=low

  * Add recommendation to python-mako, but conflict with versions before
    0.7.0, since Salt won't work with the version in squeeze, but needs the
    backport instead.

 -- martin f. krafft <madduck@debian.org>  Thu, 24 Jan 2013 20:17:21 +1300

salt (0.12.1-1~bpo60+1~madduck.1) squeeze-backports; urgency=low

  * RebuilD for squeeze-backports.

 -- martin f. krafft <madduck@debian.org>  Thu, 24 Jan 2013 16:45:13 +1300

salt (0.12.1-1) unstable; urgency=low

  * [2f34fe9] New upstream version 0.12.1
  * [f25519b] Refresh version fix

 -- Ulrich Dangel <uli@debian.org>  Tue, 22 Jan 2013 22:05:26 +0000

salt (0.12.0-1) unstable; urgency=low

  * [b6c675e] New upstream version 0.12.0
  * [bd89271] Import patch to fix version.py

 -- Ulrich Dangel <uli@debian.org>  Sat, 19 Jan 2013 11:26:17 +0000

salt (0.11.1+ds-1) unstable; urgency=low

  * Team upload.
  * Re-roll a new orig.tar.gz for 0.11.1 that includes all the files with
    "debian" in their name. Closes: #697747
  * Update debian/watch to drop the (temporary) +ds suffix

 -- Raphaël Hertzog <hertzog@debian.org>  Wed, 09 Jan 2013 10:41:47 +0100

salt (0.11.1-1) unstable; urgency=low

  * [9dfcb21] Update watch uri as github no longer offers download page
  * [2aedacf] Don't filter pyc files
  * [3adc2cf] New upstream version 0.11.1
  * [281093f] Use default config file from conf directory
  * [88e0f24] Mention new default file locations
  * [7ddd3fc] Add bash completion

 -- Ulrich Dangel <uli@debian.org>  Fri, 04 Jan 2013 04:35:59 +0000

salt (0.10.5-1) unstable; urgency=low

  * [f735ab9] Filter pyc files
  * [62462dd] New upstream version 0.10.5 (Closes: #690481)
  * [9726d8b] Install empty include dirs for salt-master and salt-minion.
  * [8705c6e] Build-depend on msgpack-python
  * [6832d36] Update config file templates

 -- Ulrich Dangel <uli@debian.org>  Mon, 19 Nov 2012 08:34:09 +0000

salt (0.10.4-1) unstable; urgency=low

  * [5431ef2] Imported Upstream version 0.10.4
  * [bcd48a0] Remove patch 'add_hacking_rst', applied upstream.
  * [3135d52] Fix salt-master restart (Patch by martin f. krafft)
    (Closes: #692064)
  * [15abbbb] Recommend lsb-release. With new upstream code this
    provides lsb* grains. (Closes: #690700)

 -- Christian Hofstaedtler <christian@hofstaedtler.name>  Sat, 10 Nov 2012 17:57:52 +0100

salt (0.10.2-1~experimental+1) experimental; urgency=low

  * [cf57587] Import upstream version 0.10.2
  * [1ff7a9f] Add patch to create HACKING.rst

 -- Ulrich Dangel <uli@debian.org>  Sat, 04 Aug 2012 02:57:52 +0200

salt (0.10.1-3) unstable; urgency=low

  * [efbd4a8] Change uploaders email address for Ulrich Dangel
  * [442ead1] Recommends dmidecode instead of Depend to support non-x86 systems.

 -- Ulrich Dangel <uli@debian.org>  Mon, 30 Jul 2012 12:40:53 +0200

salt (0.10.1-2) unstable; urgency=low

  * [bda6011] Add dmidecode to depends for salt-minion. (Closes: #680410)
  * [ad4786e] Depend on the same salt version
  * [671c2c3] Depend on debhelper version fixing #577040

 -- Ulrich Dangel <uli@debian.org>  Mon, 09 Jul 2012 23:15:27 +0200

salt (0.10.1-1) unstable; urgency=low

  [ Ulrich Dangel ]
  * [f1d627c] Always recreate orig.tar.gz with git-buildpackage

  [ Michael Prokop ]
  * Merge new upstream release
  * [ee1806a] Add python-augeas to suggests of salt-minion

 -- Michael Prokop <mika@debian.org>  Fri, 22 Jun 2012 18:56:02 +0200

salt (0.10.0-1) unstable; urgency=low

  [ Ulrich Dangel ]
  * Merge new upstream release
  * [bd10385] Change debian/source/format to quilt
  * [ba60137] Add ignore options
  * [54e70de] Copy service files from rpm package
  * [1d21548] Update install files
  * [c2737c9] Update pyversions file to use 2.6
  * [573b27a] Update salt-common.install to install complete python
    package
  * [9b739f5] Update debian/rules to use python support and update
    build dependencies
  * [bf51e1c] Provide pydists-overrides for msgpack-python
  * [4bbd2bf] Add dependency to python-pkg-resources for
    salt-{minion,master,syndic}
  * [ad8f712] Update config files to latest version

  [ Jeroen Dekkers ]
  * [9ae1aa5] Unapply patches from source
  * [933c1ee] Add debian/gbp.conf
  * [be9529b] Add >= 1.0 to python-sphinx build-depend

 -- Michael Prokop <mika@debian.org>  Wed, 20 Jun 2012 22:39:40 +0200

salt (0.9.9-1) unstable; urgency=low

  * Initial release. [Closes: #643789]

 -- Michael Prokop <mika@debian.org>  Thu, 14 Jun 2012 18:39:17 +0200
<|MERGE_RESOLUTION|>--- conflicted
+++ resolved
@@ -1,14 +1,3 @@
-<<<<<<< HEAD
-salt (2014.7.0+ds-2~bpo70+1) wheezy-backports; urgency=medium
-
-  * Rebuild for wheezy-backports.
-  * [5be7496] Updated packages for wheezy
-  * [015a818] Removal of systemd for wheezy
-  * [b7583e0] fixing of docs to build minified files
-  * [f5c2018] Removed explicit dependency on libcloud till it is backported
-
- -- Joe Healy <joehealy@gmail.com>  Wed, 12 Nov 2014 16:15:31 +1100
-=======
 salt (2014.7.1+ds-1) experimental; urgency=medium
 
   * [77a2f91] Imported Upstream version 2014.7.1+ds
@@ -16,7 +5,6 @@
   * [314362b] Added salt-api packaging
 
  -- Joe Healy <joehealy@gmail.com>  Thu, 29 Jan 2015 10:12:26 +1100
->>>>>>> 8a7e4a96
 
 salt (2014.7.0+ds-2) experimental; urgency=medium
 
