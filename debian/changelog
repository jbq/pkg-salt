<<<<<<< HEAD
salt (2014.7.1+ds-3trusty1) trusty; urgency=medium

  * [2c9238e] Updated dependencies and build for trusty
  * [59a9c88] Update of ubuntu packaging files from upstream
  * [8b2aadb] Fix for salt issues #11274 and #10967
  * [3f697a1] Added /etc/default/salt-minion file to pick up env vars
  * [baa3877] Re-added salt ufw config file
  * [fe659dc] Removed "su -c" from minion upstart script
  * [35372f7] Fixed stale pyc issue for trusty as well (Upstream issue: 13305)
  * [7b29019] Also remove pyc files from /usr/lib/pymodules/python2.7/salt/
  * [6c99950] Fix to version in preinst script
  * [a46e0e0] Removed libcloud as explicit dependency until libcloud is backported
  * [b29a1f3] Fix for build-deps
  * [00fb7f9] Removed requirement for particular version of sphinx

 -- Joe Healy <joehealy@gmail.com>  Tue, 10 Feb 2015 12:06:02 +1100
=======
salt (2014.7.2+ds-1) experimental; urgency=medium

  * [984a676] Updated watch file to use pypi redirector
  * [4e082fd] Imported Upstream version 2014.7.2+ds
  * [7930d76] Added dh_python as a build dep
  * [1e2ddb6] Refreshed patches for 2014.7.2
  * [ca0f3e9] "Fixed" timestamps in generated files for reproducible builds.
  * [9ef435b] Make log file readable by adm user. Closes: 777664
  * [1feadd6] Refreshed lintian overrides and added comments as to their need

 -- Joe Healy <joehealy@gmail.com>  Tue, 17 Mar 2015 14:00:10 +1100
>>>>>>> 8cd42b8f

salt (2014.7.1+ds-3) experimental; urgency=medium

  * [70d659a] Fixed salt-api upstart script

 -- Joe Healy <joehealy@gmail.com>  Tue, 10 Feb 2015 11:20:12 +1100

salt (2014.7.1+ds-2) experimental; urgency=medium

  * [87971d4] Added dependency on python-dateutil
  * [cb9b2e2] Added init.d, systemd and upstart files for salt-api

 -- Joe Healy <joehealy@gmail.com>  Thu, 05 Feb 2015 17:22:45 +1100

salt (2014.7.1+ds-1) experimental; urgency=medium

  * [77a2f91] Imported Upstream version 2014.7.1+ds
  * [7525339] Refreshed patches for 2014.7.1
  * [314362b] Added salt-api packaging

 -- Joe Healy <joehealy@gmail.com>  Thu, 29 Jan 2015 10:12:26 +1100

salt (2014.7.0+ds-2) experimental; urgency=medium

  * [9954f59] Added python-requests as a dependency

 -- Joe Healy <joehealy@gmail.com>  Wed, 12 Nov 2014 15:26:00 +1100

salt (2014.7.0+ds-1) experimental; urgency=medium

  * [8e2c682] Imported Upstream version 2014.7.0+ds
  * [2ad9738] Updated patches for 2014.7 release
  * [0ac1a0c] Updated dependencies for initial 2014.7 release

 -- Joe Healy <joehealy@gmail.com>  Wed, 12 Nov 2014 10:36:31 +1100

salt (2014.1.13+ds-1) unstable; urgency=medium

  * [448ac5b] Imported Upstream version 2014.1.13+ds
  * [9b5d860] Added python-apt as a dependency
  * [c068fad] Removed patch for 2014.1.11 release notes as upstream added notes
  * [4a22a13] Updated to standards version 3.9.6, no change needed

 -- Joe Healy <joehealy@gmail.com>  Tue, 21 Oct 2014 00:30:37 +1100

salt (2014.1.11+ds-2) unstable; urgency=medium

  * [fa6cb29] Added 2014.1.11 release notes

 -- Joe Healy <joehealy@gmail.com>  Fri, 26 Sep 2014 13:58:18 +1000

salt (2014.1.11+ds-1) unstable; urgency=medium

  * [d0fbbd5] Imported Upstream version 2014.1.11+ds
  * [edd6667] Fixed minor copyright issues picked up by lintian

 -- Joe Healy <joehealy@gmail.com>  Fri, 26 Sep 2014 13:31:11 +1000

salt (2014.1.10+ds-1) unstable; urgency=medium

  * [ff6185d] Imported Upstream version 2014.1.10+ds

 -- Joe Healy <joehealy@gmail.com>  Tue, 05 Aug 2014 23:20:17 +1000

salt (2014.1.7+ds-2) unstable; urgency=medium

  * [f04fd3a] Load intersphinx data from filesystem. Closes: 755026

 -- Joe Healy <joehealy@gmail.com>  Tue, 22 Jul 2014 10:49:40 +1000

salt (2014.1.7+ds-1) unstable; urgency=medium

  * [00e814e] Imported Upstream version 2014.1.7+ds

 -- Joe Healy <joehealy@gmail.com>  Thu, 10 Jul 2014 09:41:31 +1000

salt (2014.1.6+ds-1) unstable; urgency=medium

  * [a0fe230] Moved python-git recommendation to salt-master
  * [25d5ac9] Imported Upstream version 2014.1.6+ds
  * [3ad8e3a] Removed and updated patches for 2014.1.6

 -- Joe Healy <joehealy@gmail.com>  Wed, 09 Jul 2014 09:48:28 +1000

salt (2014.1.5+ds-5) unstable; urgency=medium

  * [14ee714] Added stub for ext_nodes to re-enable comms with older minions

 -- Joe Healy <joehealy@gmail.com>  Sun, 22 Jun 2014 20:45:41 +1000

salt (2014.1.5+ds-4) unstable; urgency=medium

  * [39e8303] Patch to remove spurious iptables --help output

 -- Joe Healy <joehealy@gmail.com>  Sun, 22 Jun 2014 10:09:18 +1000

salt (2014.1.5+ds-3) unstable; urgency=medium

  * [12bbc7b] Fix for grain detection on xen and openvz (Upstream issue 11877)

 -- Joe Healy <joehealy@gmail.com>  Thu, 19 Jun 2014 04:21:24 +1000

salt (2014.1.5+ds-2) unstable; urgency=medium

  * [55dac69] Added version requirement for salt-cloud
  * [7a00f9e] Clean up of build depends

 -- Joe Healy <joehealy@gmail.com>  Wed, 18 Jun 2014 06:48:40 +1000

salt (2014.1.5+ds-1) unstable; urgency=medium

  * [17cddb2] Imported Upstream version 2014.1.5+ds
  * [6fbecdc] Removed patch for 748092 as upstream have fixed issue.
  * [a23be88] Minor doc patch fixed

 -- Joe Healy <joehealy@gmail.com>  Sat, 14 Jun 2014 22:09:22 +1000

salt (2014.1.4+ds-2) unstable; urgency=medium

  * [8716b5d] Fix to salt-ssh to not require python-zmq. Closes: 748092

 -- Joe Healy <joehealy@gmail.com>  Thu, 15 May 2014 16:28:11 +1000

salt (2014.1.4+ds-1) unstable; urgency=medium

  * [a9b0074] Imported Upstream version 2014.1.4+ds
  * [fd38419] Removed patch for removing externalip grain

 -- Joe Healy <joehealy@gmail.com>  Tue, 06 May 2014 21:03:13 +1000

salt (2014.1.3+ds-2) unstable; urgency=medium

  * [897f3b6] Removed external_ip grain due to privacy issues

 -- Joe Healy <joehealy@gmail.com>  Thu, 24 Apr 2014 16:50:27 +1000

salt (2014.1.3+ds-1) unstable; urgency=medium

  * [07ff82c] Imported Upstream version 2014.1.3+ds
  * [20cbcd6] Kill off all salt-master processes when stopping/restarting

 -- Joe Healy <joehealy@gmail.com>  Fri, 18 Apr 2014 14:30:42 +1000

salt (2014.1.1+ds-1) unstable; urgency=medium

  * [1b25dba] Removed renaming of js file in repack script as upstream fixed
  * [a5ee734] Imported Upstream version 2014.1.1+ds

 -- Joe Healy <joehealy@gmail.com>  Thu, 20 Mar 2014 23:11:07 +1100

salt (2014.1.0+ds-1) unstable; urgency=medium

  * [d5adf7f] Removed windows binary
  * [7c0cc71] Imported Upstream version 2014.1.0+ds
  * [12c1810] Updated debian/copyright for new files
  * [fee767d] Updated patches for 2014.1
  * [409559a] Added salt-cloud

 -- Joe Healy <joehealy@gmail.com>  Fri, 28 Feb 2014 16:02:44 +1100

salt (0.17.5+ds-1) unstable; urgency=medium

  * [af8c595] Added repack script to fix source issue. Closes: 736783
  * [20ce79b] Imported Upstream version 0.17.5+ds
  * [a536794] Send environment info with state (upstream commit #113adcd)
  * [838f341] Added release notes from upstream
  * [f741d6d] Updated copyright to reflect repacking
  * [d747742] Added lintian override for minified js files with source

 -- Joe Healy <joehealy@gmail.com>  Fri, 07 Feb 2014 10:07:55 +1100

salt (0.17.5-1) unstable; urgency=medium

  * [68d201f] Imported Upstream version 0.17.5
  * [f48d855] Minor update of doc patches to reflect upstream changes

 -- Joe Healy <joehealy@gmail.com>  Sun, 26 Jan 2014 23:20:05 +1100

salt (0.17.4-2) unstable; urgency=medium

  * [178932c] Removed documentation tracking code (google analytics)

 -- Joe Healy <joehealy@gmail.com>  Wed, 22 Jan 2014 11:09:50 +1100

salt (0.17.4-1) unstable; urgency=low

  * Imported Upstream version 0.17.4
  * removed patches no longer needed
   * doc-conf_py-changes.diff
   * pkgrepo-salt-bug-8560
   * release-notes.diff
  * Added patch (yaml.scanner) for doc build error

 -- Joe Healy <joehealy@gmail.com>  Mon, 16 Dec 2013 20:35:13 +1100

salt (0.17.2-3) unstable; urgency=low

  * [a4f9a88] Suggest documentation when installing. Closes: 730842
  * [7eb7969] Depend on python-msgpack rather than msgpack-python.
              Closes: 730875
  * [38deac5] Bump standards version - No changes needed.

 -- Joe Healy <joehealy@gmail.com>  Sun, 01 Dec 2013 13:26:05 +1100

salt (0.17.2-2) unstable; urgency=low

  * [d5d4256] Removed test symbolic link
  * [aba0f43] Addition of patch for upstream bug 8560

 -- Joe Healy <joehealy@gmail.com>  Tue, 19 Nov 2013 17:35:29 +1100

salt (0.17.2-1) unstable; urgency=low

  * [51557a0] Added debconf-utils as a recommended package for salt-minion
  * [3e6db19] Added dependency on msgpack-python to salt-ssh. Closes: 729181
  * [37b3fbc] Removed gbp dfsg filtering
  * [8562ec2] Updated upstart files to reflect latest ubuntu versions
  * [00398b1] Imported Upstream version 0.17.2
  * [43c3a3d] Added files previously removed in repacking to copyright file
  * [37d2781] Added links so that packaged versions of js and css files are used
  * [3dcf641] Added doc dependencies on js libraries
  * [58980a0] Updated documentation version to 0.17.2
  * [94b12c9] Added 0.17.2 release notes from upstream

 -- Joe Healy <joehealy@gmail.com>  Sun, 17 Nov 2013 00:01:06 +1100

salt (0.17.1+dfsg-1) unstable; urgency=medium

  * [ebd0329] Updated gbp.conf to remove saltstack theme
  * [ba2cb77] Updated debian/watch to deal with dfsg versions
  * [091a74a] Imported Upstream version 0.17.1+dfsg
   * Various security fixes, Closes: 726480
    * Insufficent Argument Validation CVE-2013-4435
    * MITM ssh attack in salt-ssh CVE-2013-4436
    * Insecure Usage of /tmp in salt-ssh CVE-2013-4438
    * YAML Calling Unsafe Loading Routine CVE-2013-4438
    * Failure to Validate Minions Posting Data CVE-2013-4439
  * [47ce833] Removed patches for issues fixed by upstream
  * [fddc7b5] Added patches for doc theme change and minor fixes
  * [b146f77] Build man pages
  * [cd33d3a] Copyright and licence audit, Closes: 725999

 -- Joe Healy <joehealy@gmail.com>  Wed, 23 Oct 2013 00:19:26 +1100

salt (0.17.0-2) unstable; urgency=low

  * [d952c6f] Fix upstream regression: prefer getfqdn call over /etc/hostname

 -- Andriy Senkovych <jolly_roger@itblog.org.ua>  Tue, 08 Oct 2013 14:37:02 +0300

salt (0.17.0-1) unstable; urgency=low

  * [9d6c0ae] Updated watch file to deal with upstream rc file naming
  * [6861b2f] Imported Upstream version 0.17.0
  * [19e5529] Addition of salt-ssh and dependency refactor to suit
  * [0b7af23] Dereference symbolic links for salt-ssh - upstream issue #7480

 -- Joe Healy <joehealy@gmail.com>  Tue, 01 Oct 2013 09:01:10 +1000

salt (0.16.4-2) unstable; urgency=low

  [ Joe Healy ]
  * Team upload.
  * [9862171] Reduced priority due to dependency on lower priority packages
  * [0fab0f8] Revert 70573cb: "Ensure minions procs killed..." Closes: 722446

 -- Joe Healy <joehealy@gmail.com>  Wed, 11 Sep 2013 15:15:52 +1000

salt (0.16.4-1) unstable; urgency=low

  [ Joe Healy ]
  * Team upload.
  * [fa55b16] Imported Upstream version 0.16.4

 -- Joe Healy <joehealy@gmail.com>  Sun, 08 Sep 2013 10:47:07 +1000

salt (0.16.3-1) unstable; urgency=low

  [ Joe Healy ]
  * Team upload.
  * [911d75a] Overhaul of init.d scripts. Fixes lintian issue and closes: 692066
  * [77ec715] Imported Upstream version 0.16.3
  * [ee76ab8] Undo packaging fix upstream issue #6502
  * [ed508f0] Added lintian override for awkward spacing in man page table
  * [70573cb] Ensure all minion processes are killed when stopping/restarting

 -- Joe Healy <joehealy@gmail.com>  Thu, 15 Aug 2013 23:06:02 +1000

salt (0.16.2-2) unstable; urgency=low

  [ Joe Healy ]
  * Team upload.
  * [5fb2336] Fix upstream issue #6502 "Fix traceback in salt-call --local"

 -- Joe Healy <joehealy@gmail.com>  Sat, 03 Aug 2013 21:29:18 +1000

salt (0.16.2-1) unstable; urgency=low

  [ Joe Healy ]
  * Team upload.
  * [526271e] Updated debian/copyright to reflect minor upstream changes
  * [1f38e01] updated debian/rules to use dh-systemd. Closes: #715249
  * [21abc2e] Imported Upstream version 0.16.2
  * [50da5a7] Updated *.service files to get rid of lintian warning.

 -- Joe Healy <joehealy@gmail.com>  Fri, 02 Aug 2013 15:46:10 +1000

salt (0.16.0-1) unstable; urgency=low

  [ Joe Healy ]
  * Team upload.
  * [a7fdace] Imported Upstream version 0.16.0. Closes: #712819

 -- Joe Healy <joehealy@gmail.com>  Thu, 04 Jul 2013 10:48:59 +1000

salt (0.15.3-1) unstable; urgency=low

  [ Joe Healy ]
  * Team upload.
  * [ad0a089] Imported Upstream version 0.15.3
  * [99d70ab] Updated to depend on zeromq 3. Closes: #690525
  * [0aefc36] Added python-git as a recommended package. Closes: #700174

 -- Joe Healy <joehealy@gmail.com>  Mon, 03 Jun 2013 23:47:24 +1000

salt (0.15.1-1) unstable; urgency=high

  [ Joe Healy ]
  * team upload
  * [3f2928c] Imported Upstream version 0.15.1
  * [5d46d17] Imported Upstream version 0.15.0 Closes: #703600
  * [ee734d5] Added dctrl-tools as a recommendation
  * [0c3a6e6] Removed unnecessary cleanup step in build process
  * [552cb80] Updated changelog and NEWS file for 0.15.1
  * [1d878ca] removed files that should not have been checked in

  [ Ulrich Dangel ]
  * [e30e35a] Move security notice from salt-common.NEWS to NEWS

 -- Ulrich Dangel <uli@debian.org>  Sun, 19 May 2013 22:46:03 +0100

salt (0.14.1-1) unstable; urgency=low

  [ Joe Healy ]
  * Imported Upstream version 0.14.1

 -- Joe Healy <joehealy@gmail.com>  Sun, 14 Apr 2013 03:31:37 +0000

salt (0.14.0-1) unstable; urgency=low

  [ Joe Healy ]
  * team upload
  * [4234664] Updated debian branch
  * [a623ed7] Added gitignore file
  * [f97485a] Imported Upstream version 0.14.0 Closes: #701155
  * [ee4a462] Updated maintainer and uploaders Closes: #698772

  [ Andriy Senkovych ]
  * [5752009] Update Vcs-* fields to point to pkg-salt alioth repository.
  * [6d3bea7] debian/copyright: set versioned copyright format uri
  * [a282c5f] Remove unnecessary dh_quilt invocations
  * [64fe85c] Add Andriy Senkovych <jolly_roger@itblog.org.ua> to Uploaders

  [ Ulrich Dangel ]
  * [aa8f816] Change conflict to breaks and adjust python-mako comparison

 -- Ulrich Dangel <uli@debian.org>  Mon, 08 Apr 2013 21:08:03 +0100

salt (0.12.1-1~bpo60+1~madduck.2) squeeze-backports; urgency=low

  * Add recommendation to python-mako, but conflict with versions before
    0.7.0, since Salt won't work with the version in squeeze, but needs the
    backport instead.

 -- martin f. krafft <madduck@debian.org>  Thu, 24 Jan 2013 20:17:21 +1300

salt (0.12.1-1~bpo60+1~madduck.1) squeeze-backports; urgency=low

  * RebuilD for squeeze-backports.

 -- martin f. krafft <madduck@debian.org>  Thu, 24 Jan 2013 16:45:13 +1300

salt (0.12.1-1) unstable; urgency=low

  * [2f34fe9] New upstream version 0.12.1
  * [f25519b] Refresh version fix

 -- Ulrich Dangel <uli@debian.org>  Tue, 22 Jan 2013 22:05:26 +0000

salt (0.12.0-1) unstable; urgency=low

  * [b6c675e] New upstream version 0.12.0
  * [bd89271] Import patch to fix version.py

 -- Ulrich Dangel <uli@debian.org>  Sat, 19 Jan 2013 11:26:17 +0000

salt (0.11.1+ds-1) unstable; urgency=low

  * Team upload.
  * Re-roll a new orig.tar.gz for 0.11.1 that includes all the files with
    "debian" in their name. Closes: #697747
  * Update debian/watch to drop the (temporary) +ds suffix

 -- Raphaël Hertzog <hertzog@debian.org>  Wed, 09 Jan 2013 10:41:47 +0100

salt (0.11.1-1) unstable; urgency=low

  * [9dfcb21] Update watch uri as github no longer offers download page
  * [2aedacf] Don't filter pyc files
  * [3adc2cf] New upstream version 0.11.1
  * [281093f] Use default config file from conf directory
  * [88e0f24] Mention new default file locations
  * [7ddd3fc] Add bash completion

 -- Ulrich Dangel <uli@debian.org>  Fri, 04 Jan 2013 04:35:59 +0000

salt (0.10.5-1) unstable; urgency=low

  * [f735ab9] Filter pyc files
  * [62462dd] New upstream version 0.10.5 (Closes: #690481)
  * [9726d8b] Install empty include dirs for salt-master and salt-minion.
  * [8705c6e] Build-depend on msgpack-python
  * [6832d36] Update config file templates

 -- Ulrich Dangel <uli@debian.org>  Mon, 19 Nov 2012 08:34:09 +0000

salt (0.10.4-1) unstable; urgency=low

  * [5431ef2] Imported Upstream version 0.10.4
  * [bcd48a0] Remove patch 'add_hacking_rst', applied upstream.
  * [3135d52] Fix salt-master restart (Patch by martin f. krafft)
    (Closes: #692064)
  * [15abbbb] Recommend lsb-release. With new upstream code this
    provides lsb* grains. (Closes: #690700)

 -- Christian Hofstaedtler <christian@hofstaedtler.name>  Sat, 10 Nov 2012 17:57:52 +0100

salt (0.10.2-1~experimental+1) experimental; urgency=low

  * [cf57587] Import upstream version 0.10.2
  * [1ff7a9f] Add patch to create HACKING.rst

 -- Ulrich Dangel <uli@debian.org>  Sat, 04 Aug 2012 02:57:52 +0200

salt (0.10.1-3) unstable; urgency=low

  * [efbd4a8] Change uploaders email address for Ulrich Dangel
  * [442ead1] Recommends dmidecode instead of Depend to support non-x86 systems.

 -- Ulrich Dangel <uli@debian.org>  Mon, 30 Jul 2012 12:40:53 +0200

salt (0.10.1-2) unstable; urgency=low

  * [bda6011] Add dmidecode to depends for salt-minion. (Closes: #680410)
  * [ad4786e] Depend on the same salt version
  * [671c2c3] Depend on debhelper version fixing #577040

 -- Ulrich Dangel <uli@debian.org>  Mon, 09 Jul 2012 23:15:27 +0200

salt (0.10.1-1) unstable; urgency=low

  [ Ulrich Dangel ]
  * [f1d627c] Always recreate orig.tar.gz with git-buildpackage

  [ Michael Prokop ]
  * Merge new upstream release
  * [ee1806a] Add python-augeas to suggests of salt-minion

 -- Michael Prokop <mika@debian.org>  Fri, 22 Jun 2012 18:56:02 +0200

salt (0.10.0-1) unstable; urgency=low

  [ Ulrich Dangel ]
  * Merge new upstream release
  * [bd10385] Change debian/source/format to quilt
  * [ba60137] Add ignore options
  * [54e70de] Copy service files from rpm package
  * [1d21548] Update install files
  * [c2737c9] Update pyversions file to use 2.6
  * [573b27a] Update salt-common.install to install complete python
    package
  * [9b739f5] Update debian/rules to use python support and update
    build dependencies
  * [bf51e1c] Provide pydists-overrides for msgpack-python
  * [4bbd2bf] Add dependency to python-pkg-resources for
    salt-{minion,master,syndic}
  * [ad8f712] Update config files to latest version

  [ Jeroen Dekkers ]
  * [9ae1aa5] Unapply patches from source
  * [933c1ee] Add debian/gbp.conf
  * [be9529b] Add >= 1.0 to python-sphinx build-depend

 -- Michael Prokop <mika@debian.org>  Wed, 20 Jun 2012 22:39:40 +0200

salt (0.9.9-1) unstable; urgency=low

  * Initial release. [Closes: #643789]

 -- Michael Prokop <mika@debian.org>  Thu, 14 Jun 2012 18:39:17 +0200
<|MERGE_RESOLUTION|>--- conflicted
+++ resolved
@@ -1,21 +1,3 @@
-<<<<<<< HEAD
-salt (2014.7.1+ds-3trusty1) trusty; urgency=medium
-
-  * [2c9238e] Updated dependencies and build for trusty
-  * [59a9c88] Update of ubuntu packaging files from upstream
-  * [8b2aadb] Fix for salt issues #11274 and #10967
-  * [3f697a1] Added /etc/default/salt-minion file to pick up env vars
-  * [baa3877] Re-added salt ufw config file
-  * [fe659dc] Removed "su -c" from minion upstart script
-  * [35372f7] Fixed stale pyc issue for trusty as well (Upstream issue: 13305)
-  * [7b29019] Also remove pyc files from /usr/lib/pymodules/python2.7/salt/
-  * [6c99950] Fix to version in preinst script
-  * [a46e0e0] Removed libcloud as explicit dependency until libcloud is backported
-  * [b29a1f3] Fix for build-deps
-  * [00fb7f9] Removed requirement for particular version of sphinx
-
- -- Joe Healy <joehealy@gmail.com>  Tue, 10 Feb 2015 12:06:02 +1100
-=======
 salt (2014.7.2+ds-1) experimental; urgency=medium
 
   * [984a676] Updated watch file to use pypi redirector
@@ -27,7 +9,6 @@
   * [1feadd6] Refreshed lintian overrides and added comments as to their need
 
  -- Joe Healy <joehealy@gmail.com>  Tue, 17 Mar 2015 14:00:10 +1100
->>>>>>> 8cd42b8f
 
 salt (2014.7.1+ds-3) experimental; urgency=medium
 
