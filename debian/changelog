--- conflicted
+++ resolved
@@ -1,16 +1,3 @@
-<<<<<<< HEAD
-salt (2014.7.2+ds-1utopic2) utopic; urgency=medium
-
-  * [2548031] Added python-debian as a dependency
-
- -- Joe Healy <joehealy@gmail.com>  Tue, 17 Mar 2015 22:56:10 +1100
-
-salt (2014.7.2+ds-1utopic1) utopic; urgency=medium
-
-  * Build for utopic - no changes
-
- -- Joe Healy <joehealy@gmail.com>  Tue, 17 Mar 2015 22:31:54 +1100
-=======
 salt (2014.7.4+ds-1) UNRELEASED; urgency=medium
 
   [ Benjamin Drung ]
@@ -23,7 +10,6 @@
   * [8489807] Updated doc patches
 
  -- Joe Healy <joehealy@gmail.com>  Wed, 15 Apr 2015 23:08:49 +1000
->>>>>>> 4de0d071
 
 salt (2014.7.2+ds-1) experimental; urgency=medium
 
