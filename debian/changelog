--- conflicted
+++ resolved
@@ -1,26 +1,8 @@
-<<<<<<< HEAD
-salt (2014.1.5+ds-3~bpo70+2) wheezy-backports; urgency=medium
-
-  * Rebuild for wheezy-backports.
-  * [f5c2018] Removed explicit dependency on libcloud till it is backported
-
- -- Joe Healy <joehealy@gmail.com>  Thu, 19 Jun 2014 07:17:57 +1000
-
-salt (2014.1.5+ds-3~bpo70+1) wheezy-backports; urgency=medium
-
-  * Rebuild for wheezy-backports.
-  * [5be7496] Updated packages for wheezy
-  * [015a818] Removal of systemd for wheezy
-  * [b7583e0] fixing of docs to build minified files
-
- -- Joe Healy <joehealy@gmail.com>  Thu, 19 Jun 2014 04:35:10 +1000
-=======
 salt (2014.1.5+ds-4) unstable; urgency=medium
 
   * [39e8303] Patch to remove spurious iptables --help output
 
  -- Joe Healy <joehealy@gmail.com>  Sun, 22 Jun 2014 10:09:18 +1000
->>>>>>> 6adde700
 
 salt (2014.1.5+ds-3) unstable; urgency=medium
 
