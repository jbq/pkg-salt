<<<<<<< HEAD
salt (2014.1.3+ds-1~bpo60+1) squeeze-backports-sloppy; urgency=medium

  * Rebuild for squeeze-backports.
  * [73a8257] Removal of upstart and systemd support
  * [8657d02] Building of minifed js and css files
  * [180dc80] Updating of package dependencies for squeeze
  * [f530693] Updated changelog
  * [832d8a0] Fixed version

 -- Joe Healy <joehealy@gmail.com>  Fri, 18 Apr 2014 22:30:19 +1000
=======
salt (2014.1.3+ds-2) unstable; urgency=medium

  * [897f3b6] Removed external_ip grain due to privacy issues

 -- Joe Healy <joehealy@gmail.com>  Thu, 24 Apr 2014 16:50:27 +1000
>>>>>>> f0475095

salt (2014.1.3+ds-1) unstable; urgency=medium

  * [07ff82c] Imported Upstream version 2014.1.3+ds
  * [20cbcd6] Kill off all salt-master processes when stopping/restarting

 -- Joe Healy <joehealy@gmail.com>  Fri, 18 Apr 2014 14:30:42 +1000

salt (2014.1.1+ds-1) unstable; urgency=medium

  * [1b25dba] Removed renaming of js file in repack script as upstream fixed
  * [a5ee734] Imported Upstream version 2014.1.1+ds

 -- Joe Healy <joehealy@gmail.com>  Thu, 20 Mar 2014 23:11:07 +1100

salt (2014.1.0+ds-1) unstable; urgency=medium

  * [d5adf7f] Removed windows binary
  * [7c0cc71] Imported Upstream version 2014.1.0+ds
  * [12c1810] Updated debian/copyright for new files
  * [fee767d] Updated patches for 2014.1
  * [409559a] Added salt-cloud

 -- Joe Healy <joehealy@gmail.com>  Fri, 28 Feb 2014 16:02:44 +1100

salt (0.17.5+ds-1) unstable; urgency=medium

  * [af8c595] Added repack script to fix source issue. Closes: 736783
  * [20ce79b] Imported Upstream version 0.17.5+ds
  * [a536794] Send environment info with state (upstream commit #113adcd)
  * [838f341] Added release notes from upstream
  * [f741d6d] Updated copyright to reflect repacking
  * [d747742] Added lintian override for minified js files with source

 -- Joe Healy <joehealy@gmail.com>  Fri, 07 Feb 2014 10:07:55 +1100

salt (0.17.5-1) unstable; urgency=medium

  * [68d201f] Imported Upstream version 0.17.5
  * [f48d855] Minor update of doc patches to reflect upstream changes

 -- Joe Healy <joehealy@gmail.com>  Sun, 26 Jan 2014 23:20:05 +1100

salt (0.17.4-2) unstable; urgency=medium

  * [178932c] Removed documentation tracking code (google analytics)

 -- Joe Healy <joehealy@gmail.com>  Wed, 22 Jan 2014 11:09:50 +1100

salt (0.17.4-1) unstable; urgency=low

  * Imported Upstream version 0.17.4
  * removed patches no longer needed
   * doc-conf_py-changes.diff
   * pkgrepo-salt-bug-8560
   * release-notes.diff
  * Added patch (yaml.scanner) for doc build error

 -- Joe Healy <joehealy@gmail.com>  Mon, 16 Dec 2013 20:35:13 +1100

salt (0.17.2-3) unstable; urgency=low

  * [a4f9a88] Suggest documentation when installing. Closes: 730842
  * [7eb7969] Depend on python-msgpack rather than msgpack-python.
              Closes: 730875
  * [38deac5] Bump standards version - No changes needed.

 -- Joe Healy <joehealy@gmail.com>  Sun, 01 Dec 2013 13:26:05 +1100

salt (0.17.2-2) unstable; urgency=low

  * [d5d4256] Removed test symbolic link
  * [aba0f43] Addition of patch for upstream bug 8560

 -- Joe Healy <joehealy@gmail.com>  Tue, 19 Nov 2013 17:35:29 +1100

salt (0.17.2-1) unstable; urgency=low

  * [51557a0] Added debconf-utils as a recommended package for salt-minion
  * [3e6db19] Added dependency on msgpack-python to salt-ssh. Closes: 729181
  * [37b3fbc] Removed gbp dfsg filtering
  * [8562ec2] Updated upstart files to reflect latest ubuntu versions
  * [00398b1] Imported Upstream version 0.17.2
  * [43c3a3d] Added files previously removed in repacking to copyright file
  * [37d2781] Added links so that packaged versions of js and css files are used
  * [3dcf641] Added doc dependencies on js libraries
  * [58980a0] Updated documentation version to 0.17.2
  * [94b12c9] Added 0.17.2 release notes from upstream

 -- Joe Healy <joehealy@gmail.com>  Sun, 17 Nov 2013 00:01:06 +1100

salt (0.17.1+dfsg-1) unstable; urgency=medium

  * [ebd0329] Updated gbp.conf to remove saltstack theme
  * [ba2cb77] Updated debian/watch to deal with dfsg versions
  * [091a74a] Imported Upstream version 0.17.1+dfsg
   * Various security fixes, Closes: 726480
    * Insufficent Argument Validation CVE-2013-4435
    * MITM ssh attack in salt-ssh CVE-2013-4436
    * Insecure Usage of /tmp in salt-ssh CVE-2013-4438
    * YAML Calling Unsafe Loading Routine CVE-2013-4438
    * Failure to Validate Minions Posting Data CVE-2013-4439
  * [47ce833] Removed patches for issues fixed by upstream
  * [fddc7b5] Added patches for doc theme change and minor fixes
  * [b146f77] Build man pages
  * [cd33d3a] Copyright and licence audit, Closes: 725999

 -- Joe Healy <joehealy@gmail.com>  Wed, 23 Oct 2013 00:19:26 +1100

salt (0.17.0-2) unstable; urgency=low

  * [d952c6f] Fix upstream regression: prefer getfqdn call over /etc/hostname

 -- Andriy Senkovych <jolly_roger@itblog.org.ua>  Tue, 08 Oct 2013 14:37:02 +0300

salt (0.17.0-1) unstable; urgency=low

  * [9d6c0ae] Updated watch file to deal with upstream rc file naming
  * [6861b2f] Imported Upstream version 0.17.0
  * [19e5529] Addition of salt-ssh and dependency refactor to suit
  * [0b7af23] Dereference symbolic links for salt-ssh - upstream issue #7480

 -- Joe Healy <joehealy@gmail.com>  Tue, 01 Oct 2013 09:01:10 +1000

salt (0.16.4-2) unstable; urgency=low

  [ Joe Healy ]
  * Team upload.
  * [9862171] Reduced priority due to dependency on lower priority packages
  * [0fab0f8] Revert 70573cb: "Ensure minions procs killed..." Closes: 722446

 -- Joe Healy <joehealy@gmail.com>  Wed, 11 Sep 2013 15:15:52 +1000

salt (0.16.4-1) unstable; urgency=low

  [ Joe Healy ]
  * Team upload.
  * [fa55b16] Imported Upstream version 0.16.4

 -- Joe Healy <joehealy@gmail.com>  Sun, 08 Sep 2013 10:47:07 +1000

salt (0.16.3-1) unstable; urgency=low

  [ Joe Healy ]
  * Team upload.
  * [911d75a] Overhaul of init.d scripts. Fixes lintian issue and closes: 692066
  * [77ec715] Imported Upstream version 0.16.3
  * [ee76ab8] Undo packaging fix upstream issue #6502
  * [ed508f0] Added lintian override for awkward spacing in man page table
  * [70573cb] Ensure all minion processes are killed when stopping/restarting

 -- Joe Healy <joehealy@gmail.com>  Thu, 15 Aug 2013 23:06:02 +1000

salt (0.16.2-2) unstable; urgency=low

  [ Joe Healy ]
  * Team upload.
  * [5fb2336] Fix upstream issue #6502 "Fix traceback in salt-call --local"

 -- Joe Healy <joehealy@gmail.com>  Sat, 03 Aug 2013 21:29:18 +1000

salt (0.16.2-1) unstable; urgency=low

  [ Joe Healy ]
  * Team upload.
  * [526271e] Updated debian/copyright to reflect minor upstream changes
  * [1f38e01] updated debian/rules to use dh-systemd. Closes: #715249
  * [21abc2e] Imported Upstream version 0.16.2
  * [50da5a7] Updated *.service files to get rid of lintian warning.

 -- Joe Healy <joehealy@gmail.com>  Fri, 02 Aug 2013 15:46:10 +1000

salt (0.16.0-1) unstable; urgency=low

  [ Joe Healy ]
  * Team upload.
  * [a7fdace] Imported Upstream version 0.16.0. Closes: #712819

 -- Joe Healy <joehealy@gmail.com>  Thu, 04 Jul 2013 10:48:59 +1000

salt (0.15.3-1) unstable; urgency=low

  [ Joe Healy ]
  * Team upload.
  * [ad0a089] Imported Upstream version 0.15.3
  * [99d70ab] Updated to depend on zeromq 3. Closes: #690525
  * [0aefc36] Added python-git as a recommended package. Closes: #700174

 -- Joe Healy <joehealy@gmail.com>  Mon, 03 Jun 2013 23:47:24 +1000

salt (0.15.1-1) unstable; urgency=high

  [ Joe Healy ]
  * team upload
  * [3f2928c] Imported Upstream version 0.15.1
  * [5d46d17] Imported Upstream version 0.15.0 Closes: #703600
  * [ee734d5] Added dctrl-tools as a recommendation
  * [0c3a6e6] Removed unnecessary cleanup step in build process
  * [552cb80] Updated changelog and NEWS file for 0.15.1
  * [1d878ca] removed files that should not have been checked in

  [ Ulrich Dangel ]
  * [e30e35a] Move security notice from salt-common.NEWS to NEWS

 -- Ulrich Dangel <uli@debian.org>  Sun, 19 May 2013 22:46:03 +0100

salt (0.14.1-1) unstable; urgency=low

  [ Joe Healy ]
  * Imported Upstream version 0.14.1

 -- Joe Healy <joehealy@gmail.com>  Sun, 14 Apr 2013 03:31:37 +0000

salt (0.14.0-1) unstable; urgency=low

  [ Joe Healy ]
  * team upload
  * [4234664] Updated debian branch
  * [a623ed7] Added gitignore file
  * [f97485a] Imported Upstream version 0.14.0 Closes: #701155
  * [ee4a462] Updated maintainer and uploaders Closes: #698772

  [ Andriy Senkovych ]
  * [5752009] Update Vcs-* fields to point to pkg-salt alioth repository.
  * [6d3bea7] debian/copyright: set versioned copyright format uri
  * [a282c5f] Remove unnecessary dh_quilt invocations
  * [64fe85c] Add Andriy Senkovych <jolly_roger@itblog.org.ua> to Uploaders

  [ Ulrich Dangel ]
  * [aa8f816] Change conflict to breaks and adjust python-mako comparison

 -- Ulrich Dangel <uli@debian.org>  Mon, 08 Apr 2013 21:08:03 +0100

salt (0.12.1-1~bpo60+1~madduck.2) squeeze-backports; urgency=low

  * Add recommendation to python-mako, but conflict with versions before
    0.7.0, since Salt won't work with the version in squeeze, but needs the
    backport instead.

 -- martin f. krafft <madduck@debian.org>  Thu, 24 Jan 2013 20:17:21 +1300

salt (0.12.1-1~bpo60+1~madduck.1) squeeze-backports; urgency=low

  * RebuilD for squeeze-backports.

 -- martin f. krafft <madduck@debian.org>  Thu, 24 Jan 2013 16:45:13 +1300

salt (0.12.1-1) unstable; urgency=low

  * [2f34fe9] New upstream version 0.12.1
  * [f25519b] Refresh version fix

 -- Ulrich Dangel <uli@debian.org>  Tue, 22 Jan 2013 22:05:26 +0000

salt (0.12.0-1) unstable; urgency=low

  * [b6c675e] New upstream version 0.12.0
  * [bd89271] Import patch to fix version.py

 -- Ulrich Dangel <uli@debian.org>  Sat, 19 Jan 2013 11:26:17 +0000

salt (0.11.1+ds-1) unstable; urgency=low

  * Team upload.
  * Re-roll a new orig.tar.gz for 0.11.1 that includes all the files with
    "debian" in their name. Closes: #697747
  * Update debian/watch to drop the (temporary) +ds suffix

 -- Raphaël Hertzog <hertzog@debian.org>  Wed, 09 Jan 2013 10:41:47 +0100

salt (0.11.1-1) unstable; urgency=low

  * [9dfcb21] Update watch uri as github no longer offers download page
  * [2aedacf] Don't filter pyc files
  * [3adc2cf] New upstream version 0.11.1
  * [281093f] Use default config file from conf directory
  * [88e0f24] Mention new default file locations
  * [7ddd3fc] Add bash completion

 -- Ulrich Dangel <uli@debian.org>  Fri, 04 Jan 2013 04:35:59 +0000

salt (0.10.5-1) unstable; urgency=low

  * [f735ab9] Filter pyc files
  * [62462dd] New upstream version 0.10.5 (Closes: #690481)
  * [9726d8b] Install empty include dirs for salt-master and salt-minion.
  * [8705c6e] Build-depend on msgpack-python
  * [6832d36] Update config file templates

 -- Ulrich Dangel <uli@debian.org>  Mon, 19 Nov 2012 08:34:09 +0000

salt (0.10.4-1) unstable; urgency=low

  * [5431ef2] Imported Upstream version 0.10.4
  * [bcd48a0] Remove patch 'add_hacking_rst', applied upstream.
  * [3135d52] Fix salt-master restart (Patch by martin f. krafft)
    (Closes: #692064)
  * [15abbbb] Recommend lsb-release. With new upstream code this
    provides lsb* grains. (Closes: #690700)

 -- Christian Hofstaedtler <christian@hofstaedtler.name>  Sat, 10 Nov 2012 17:57:52 +0100

salt (0.10.2-1~experimental+1) experimental; urgency=low

  * [cf57587] Import upstream version 0.10.2
  * [1ff7a9f] Add patch to create HACKING.rst

 -- Ulrich Dangel <uli@debian.org>  Sat, 04 Aug 2012 02:57:52 +0200

salt (0.10.1-3) unstable; urgency=low

  * [efbd4a8] Change uploaders email address for Ulrich Dangel
  * [442ead1] Recommends dmidecode instead of Depend to support non-x86 systems.

 -- Ulrich Dangel <uli@debian.org>  Mon, 30 Jul 2012 12:40:53 +0200

salt (0.10.1-2) unstable; urgency=low

  * [bda6011] Add dmidecode to depends for salt-minion. (Closes: #680410)
  * [ad4786e] Depend on the same salt version
  * [671c2c3] Depend on debhelper version fixing #577040

 -- Ulrich Dangel <uli@debian.org>  Mon, 09 Jul 2012 23:15:27 +0200

salt (0.10.1-1) unstable; urgency=low

  [ Ulrich Dangel ]
  * [f1d627c] Always recreate orig.tar.gz with git-buildpackage

  [ Michael Prokop ]
  * Merge new upstream release
  * [ee1806a] Add python-augeas to suggests of salt-minion

 -- Michael Prokop <mika@debian.org>  Fri, 22 Jun 2012 18:56:02 +0200

salt (0.10.0-1) unstable; urgency=low

  [ Ulrich Dangel ]
  * Merge new upstream release
  * [bd10385] Change debian/source/format to quilt
  * [ba60137] Add ignore options
  * [54e70de] Copy service files from rpm package
  * [1d21548] Update install files
  * [c2737c9] Update pyversions file to use 2.6
  * [573b27a] Update salt-common.install to install complete python
    package
  * [9b739f5] Update debian/rules to use python support and update
    build dependencies
  * [bf51e1c] Provide pydists-overrides for msgpack-python
  * [4bbd2bf] Add dependency to python-pkg-resources for
    salt-{minion,master,syndic}
  * [ad8f712] Update config files to latest version

  [ Jeroen Dekkers ]
  * [9ae1aa5] Unapply patches from source
  * [933c1ee] Add debian/gbp.conf
  * [be9529b] Add >= 1.0 to python-sphinx build-depend

 -- Michael Prokop <mika@debian.org>  Wed, 20 Jun 2012 22:39:40 +0200

salt (0.9.9-1) unstable; urgency=low

  * Initial release. [Closes: #643789]

 -- Michael Prokop <mika@debian.org>  Thu, 14 Jun 2012 18:39:17 +0200
<|MERGE_RESOLUTION|>--- conflicted
+++ resolved
@@ -1,21 +1,8 @@
-<<<<<<< HEAD
-salt (2014.1.3+ds-1~bpo60+1) squeeze-backports-sloppy; urgency=medium
-
-  * Rebuild for squeeze-backports.
-  * [73a8257] Removal of upstart and systemd support
-  * [8657d02] Building of minifed js and css files
-  * [180dc80] Updating of package dependencies for squeeze
-  * [f530693] Updated changelog
-  * [832d8a0] Fixed version
-
- -- Joe Healy <joehealy@gmail.com>  Fri, 18 Apr 2014 22:30:19 +1000
-=======
 salt (2014.1.3+ds-2) unstable; urgency=medium
 
   * [897f3b6] Removed external_ip grain due to privacy issues
 
  -- Joe Healy <joehealy@gmail.com>  Thu, 24 Apr 2014 16:50:27 +1000
->>>>>>> f0475095
 
 salt (2014.1.3+ds-1) unstable; urgency=medium
 
