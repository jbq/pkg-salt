--- conflicted
+++ resolved
@@ -1,14 +1,3 @@
-<<<<<<< HEAD
-salt (2014.1.6+ds-1~bpo70+1) wheezy-backports; urgency=medium
-
-  * Rebuild for wheezy-backports.
-  * [5be7496] Updated packages for wheezy
-  * [015a818] Removal of systemd for wheezy
-  * [b7583e0] fixing of docs to build minified files
-  * [f5c2018] Removed explicit dependency on libcloud till it is backported
-
- -- Joe Healy <joehealy@gmail.com>  Wed, 09 Jul 2014 10:19:48 +1000
-=======
 salt (2014.1.10+ds-1) unstable; urgency=medium
 
   * [ff6185d] Imported Upstream version 2014.1.10+ds
@@ -26,7 +15,6 @@
   * [00e814e] Imported Upstream version 2014.1.7+ds
 
  -- Joe Healy <joehealy@gmail.com>  Thu, 10 Jul 2014 09:41:31 +1000
->>>>>>> a230ca30
 
 salt (2014.1.6+ds-1) unstable; urgency=medium
 
