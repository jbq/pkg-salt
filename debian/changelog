--- conflicted
+++ resolved
@@ -1,27 +1,8 @@
-<<<<<<< HEAD
-salt (2014.7.1+ds-2trusty1) trusty; urgency=medium
-
-  * [2c9238e] Updated dependencies and build for trusty
-  * [59a9c88] Update of ubuntu packaging files from upstream
-  * [8b2aadb] Fix for salt issues #11274 and #10967
-  * [3f697a1] Added /etc/default/salt-minion file to pick up env vars
-  * [baa3877] Re-added salt ufw config file
-  * [fe659dc] Removed "su -c" from minion upstart script
-  * [35372f7] Fixed stale pyc issue for trusty as well (Upstream issue: 13305)
-  * [7b29019] Also remove pyc files from /usr/lib/pymodules/python2.7/salt/
-  * [6c99950] Fix to version in preinst script
-  * [a46e0e0] Removed libcloud as explicit dependency until libcloud is backported
-  * [b29a1f3] Fix for build-deps
-  * [00fb7f9] Removed requirement for particular version of sphinx
-
- -- Joe Healy <joehealy@gmail.com>  Fri, 06 Feb 2015 17:05:15 +1100
-=======
 salt (2014.7.1+ds-3) experimental; urgency=medium
 
   * [70d659a] Fixed salt-api upstart script
 
  -- Joe Healy <joehealy@gmail.com>  Tue, 10 Feb 2015 11:20:12 +1100
->>>>>>> fe5d6ed1
 
 salt (2014.7.1+ds-2) experimental; urgency=medium
 
