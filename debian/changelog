<<<<<<< HEAD
salt (2014.1.4+ds-2ubuntu3) precise; urgency=medium

  * [3692638] Added /etc/default/salt-minion file to pick up env vars
  * [51b614b] Removed "su -c" from minion upstart script

 -- Joe Healy <joehealy@gmail.com>  Thu, 29 May 2014 09:44:28 +1000

salt (2014.1.4+ds-2ubuntu2) precise; urgency=medium

  * [11b2bb5] Removed js dependencies

 -- Joe Healy <joehealy@gmail.com>  Mon, 19 May 2014 22:38:23 +1000

salt (2014.1.4+ds-2ubuntu1) precise; urgency=medium

  * [05986b9] Update to dependencies for saucy
  * [0e88689] Update of ubuntu packaging files from upstream
  * [adb0c8c] Dependencies for precise
  * [2122661] Fix for salt issues #11274 and #10967
  * [dec41ba] Re-added salt ufw config file

 -- Joe Healy <joehealy@gmail.com>  Mon, 19 May 2014 22:02:52 +1000
=======
salt (2014.7.0+ds-2) experimental; urgency=medium

  * [9954f59] Added python-requests as a dependency

 -- Joe Healy <joehealy@gmail.com>  Wed, 12 Nov 2014 15:26:00 +1100

salt (2014.7.0+ds-1) experimental; urgency=medium

  * [8e2c682] Imported Upstream version 2014.7.0+ds
  * [2ad9738] Updated patches for 2014.7 release
  * [0ac1a0c] Updated dependencies for initial 2014.7 release

 -- Joe Healy <joehealy@gmail.com>  Wed, 12 Nov 2014 10:36:31 +1100

salt (2014.1.13+ds-1) unstable; urgency=medium

  * [448ac5b] Imported Upstream version 2014.1.13+ds
  * [9b5d860] Added python-apt as a dependency
  * [c068fad] Removed patch for 2014.1.11 release notes as upstream added notes
  * [4a22a13] Updated to standards version 3.9.6, no change needed

 -- Joe Healy <joehealy@gmail.com>  Tue, 21 Oct 2014 00:30:37 +1100

salt (2014.1.11+ds-2) unstable; urgency=medium

  * [fa6cb29] Added 2014.1.11 release notes

 -- Joe Healy <joehealy@gmail.com>  Fri, 26 Sep 2014 13:58:18 +1000

salt (2014.1.11+ds-1) unstable; urgency=medium

  * [d0fbbd5] Imported Upstream version 2014.1.11+ds
  * [edd6667] Fixed minor copyright issues picked up by lintian

 -- Joe Healy <joehealy@gmail.com>  Fri, 26 Sep 2014 13:31:11 +1000

salt (2014.1.10+ds-1) unstable; urgency=medium

  * [ff6185d] Imported Upstream version 2014.1.10+ds

 -- Joe Healy <joehealy@gmail.com>  Tue, 05 Aug 2014 23:20:17 +1000

salt (2014.1.7+ds-2) unstable; urgency=medium

  * [f04fd3a] Load intersphinx data from filesystem. Closes: 755026

 -- Joe Healy <joehealy@gmail.com>  Tue, 22 Jul 2014 10:49:40 +1000

salt (2014.1.7+ds-1) unstable; urgency=medium

  * [00e814e] Imported Upstream version 2014.1.7+ds

 -- Joe Healy <joehealy@gmail.com>  Thu, 10 Jul 2014 09:41:31 +1000

salt (2014.1.6+ds-1) unstable; urgency=medium

  * [a0fe230] Moved python-git recommendation to salt-master
  * [25d5ac9] Imported Upstream version 2014.1.6+ds
  * [3ad8e3a] Removed and updated patches for 2014.1.6

 -- Joe Healy <joehealy@gmail.com>  Wed, 09 Jul 2014 09:48:28 +1000

salt (2014.1.5+ds-5) unstable; urgency=medium

  * [14ee714] Added stub for ext_nodes to re-enable comms with older minions

 -- Joe Healy <joehealy@gmail.com>  Sun, 22 Jun 2014 20:45:41 +1000

salt (2014.1.5+ds-4) unstable; urgency=medium

  * [39e8303] Patch to remove spurious iptables --help output

 -- Joe Healy <joehealy@gmail.com>  Sun, 22 Jun 2014 10:09:18 +1000

salt (2014.1.5+ds-3) unstable; urgency=medium

  * [12bbc7b] Fix for grain detection on xen and openvz (Upstream issue 11877)

 -- Joe Healy <joehealy@gmail.com>  Thu, 19 Jun 2014 04:21:24 +1000

salt (2014.1.5+ds-2) unstable; urgency=medium

  * [55dac69] Added version requirement for salt-cloud
  * [7a00f9e] Clean up of build depends

 -- Joe Healy <joehealy@gmail.com>  Wed, 18 Jun 2014 06:48:40 +1000

salt (2014.1.5+ds-1) unstable; urgency=medium

  * [17cddb2] Imported Upstream version 2014.1.5+ds
  * [6fbecdc] Removed patch for 748092 as upstream have fixed issue.
  * [a23be88] Minor doc patch fixed

 -- Joe Healy <joehealy@gmail.com>  Sat, 14 Jun 2014 22:09:22 +1000
>>>>>>> 9113ac4f

salt (2014.1.4+ds-2) unstable; urgency=medium

  * [8716b5d] Fix to salt-ssh to not require python-zmq. Closes: 748092

 -- Joe Healy <joehealy@gmail.com>  Thu, 15 May 2014 16:28:11 +1000

salt (2014.1.4+ds-1) unstable; urgency=medium

  * [a9b0074] Imported Upstream version 2014.1.4+ds
  * [fd38419] Removed patch for removing externalip grain

 -- Joe Healy <joehealy@gmail.com>  Tue, 06 May 2014 21:03:13 +1000

salt (2014.1.3+ds-2) unstable; urgency=medium

  * [897f3b6] Removed external_ip grain due to privacy issues

 -- Joe Healy <joehealy@gmail.com>  Thu, 24 Apr 2014 16:50:27 +1000

salt (2014.1.3+ds-1) unstable; urgency=medium

  * [07ff82c] Imported Upstream version 2014.1.3+ds
  * [20cbcd6] Kill off all salt-master processes when stopping/restarting

 -- Joe Healy <joehealy@gmail.com>  Fri, 18 Apr 2014 14:30:42 +1000

salt (2014.1.1+ds-1) unstable; urgency=medium

  * [1b25dba] Removed renaming of js file in repack script as upstream fixed
  * [a5ee734] Imported Upstream version 2014.1.1+ds

 -- Joe Healy <joehealy@gmail.com>  Thu, 20 Mar 2014 23:11:07 +1100

salt (2014.1.0+ds-1) unstable; urgency=medium

  * [d5adf7f] Removed windows binary
  * [7c0cc71] Imported Upstream version 2014.1.0+ds
  * [12c1810] Updated debian/copyright for new files
  * [fee767d] Updated patches for 2014.1
  * [409559a] Added salt-cloud

 -- Joe Healy <joehealy@gmail.com>  Fri, 28 Feb 2014 16:02:44 +1100

salt (0.17.5+ds-1) unstable; urgency=medium

  * [af8c595] Added repack script to fix source issue. Closes: 736783
  * [20ce79b] Imported Upstream version 0.17.5+ds
  * [a536794] Send environment info with state (upstream commit #113adcd)
  * [838f341] Added release notes from upstream
  * [f741d6d] Updated copyright to reflect repacking
  * [d747742] Added lintian override for minified js files with source

 -- Joe Healy <joehealy@gmail.com>  Fri, 07 Feb 2014 10:07:55 +1100

salt (0.17.5-1) unstable; urgency=medium

  * [68d201f] Imported Upstream version 0.17.5
  * [f48d855] Minor update of doc patches to reflect upstream changes

 -- Joe Healy <joehealy@gmail.com>  Sun, 26 Jan 2014 23:20:05 +1100

salt (0.17.4-2) unstable; urgency=medium

  * [178932c] Removed documentation tracking code (google analytics)

 -- Joe Healy <joehealy@gmail.com>  Wed, 22 Jan 2014 11:09:50 +1100

salt (0.17.4-1) unstable; urgency=low

  * Imported Upstream version 0.17.4
  * removed patches no longer needed
   * doc-conf_py-changes.diff
   * pkgrepo-salt-bug-8560
   * release-notes.diff
  * Added patch (yaml.scanner) for doc build error

 -- Joe Healy <joehealy@gmail.com>  Mon, 16 Dec 2013 20:35:13 +1100

salt (0.17.2-3) unstable; urgency=low

  * [a4f9a88] Suggest documentation when installing. Closes: 730842
  * [7eb7969] Depend on python-msgpack rather than msgpack-python.
              Closes: 730875
  * [38deac5] Bump standards version - No changes needed.

 -- Joe Healy <joehealy@gmail.com>  Sun, 01 Dec 2013 13:26:05 +1100

salt (0.17.2-2) unstable; urgency=low

  * [d5d4256] Removed test symbolic link
  * [aba0f43] Addition of patch for upstream bug 8560

 -- Joe Healy <joehealy@gmail.com>  Tue, 19 Nov 2013 17:35:29 +1100

salt (0.17.2-1) unstable; urgency=low

  * [51557a0] Added debconf-utils as a recommended package for salt-minion
  * [3e6db19] Added dependency on msgpack-python to salt-ssh. Closes: 729181
  * [37b3fbc] Removed gbp dfsg filtering
  * [8562ec2] Updated upstart files to reflect latest ubuntu versions
  * [00398b1] Imported Upstream version 0.17.2
  * [43c3a3d] Added files previously removed in repacking to copyright file
  * [37d2781] Added links so that packaged versions of js and css files are used
  * [3dcf641] Added doc dependencies on js libraries
  * [58980a0] Updated documentation version to 0.17.2
  * [94b12c9] Added 0.17.2 release notes from upstream

 -- Joe Healy <joehealy@gmail.com>  Sun, 17 Nov 2013 00:01:06 +1100

salt (0.17.1+dfsg-1) unstable; urgency=medium

  * [ebd0329] Updated gbp.conf to remove saltstack theme
  * [ba2cb77] Updated debian/watch to deal with dfsg versions
  * [091a74a] Imported Upstream version 0.17.1+dfsg
   * Various security fixes, Closes: 726480
    * Insufficent Argument Validation CVE-2013-4435
    * MITM ssh attack in salt-ssh CVE-2013-4436
    * Insecure Usage of /tmp in salt-ssh CVE-2013-4438
    * YAML Calling Unsafe Loading Routine CVE-2013-4438
    * Failure to Validate Minions Posting Data CVE-2013-4439
  * [47ce833] Removed patches for issues fixed by upstream
  * [fddc7b5] Added patches for doc theme change and minor fixes
  * [b146f77] Build man pages
  * [cd33d3a] Copyright and licence audit, Closes: 725999

 -- Joe Healy <joehealy@gmail.com>  Wed, 23 Oct 2013 00:19:26 +1100

salt (0.17.0-2) unstable; urgency=low

  * [d952c6f] Fix upstream regression: prefer getfqdn call over /etc/hostname

 -- Andriy Senkovych <jolly_roger@itblog.org.ua>  Tue, 08 Oct 2013 14:37:02 +0300

salt (0.17.0-1) unstable; urgency=low

  * [9d6c0ae] Updated watch file to deal with upstream rc file naming
  * [6861b2f] Imported Upstream version 0.17.0
  * [19e5529] Addition of salt-ssh and dependency refactor to suit
  * [0b7af23] Dereference symbolic links for salt-ssh - upstream issue #7480

 -- Joe Healy <joehealy@gmail.com>  Tue, 01 Oct 2013 09:01:10 +1000

salt (0.16.4-2) unstable; urgency=low

  [ Joe Healy ]
  * Team upload.
  * [9862171] Reduced priority due to dependency on lower priority packages
  * [0fab0f8] Revert 70573cb: "Ensure minions procs killed..." Closes: 722446

 -- Joe Healy <joehealy@gmail.com>  Wed, 11 Sep 2013 15:15:52 +1000

salt (0.16.4-1) unstable; urgency=low

  [ Joe Healy ]
  * Team upload.
  * [fa55b16] Imported Upstream version 0.16.4

 -- Joe Healy <joehealy@gmail.com>  Sun, 08 Sep 2013 10:47:07 +1000

salt (0.16.3-1) unstable; urgency=low

  [ Joe Healy ]
  * Team upload.
  * [911d75a] Overhaul of init.d scripts. Fixes lintian issue and closes: 692066
  * [77ec715] Imported Upstream version 0.16.3
  * [ee76ab8] Undo packaging fix upstream issue #6502
  * [ed508f0] Added lintian override for awkward spacing in man page table
  * [70573cb] Ensure all minion processes are killed when stopping/restarting

 -- Joe Healy <joehealy@gmail.com>  Thu, 15 Aug 2013 23:06:02 +1000

salt (0.16.2-2) unstable; urgency=low

  [ Joe Healy ]
  * Team upload.
  * [5fb2336] Fix upstream issue #6502 "Fix traceback in salt-call --local"

 -- Joe Healy <joehealy@gmail.com>  Sat, 03 Aug 2013 21:29:18 +1000

salt (0.16.2-1) unstable; urgency=low

  [ Joe Healy ]
  * Team upload.
  * [526271e] Updated debian/copyright to reflect minor upstream changes
  * [1f38e01] updated debian/rules to use dh-systemd. Closes: #715249
  * [21abc2e] Imported Upstream version 0.16.2
  * [50da5a7] Updated *.service files to get rid of lintian warning.

 -- Joe Healy <joehealy@gmail.com>  Fri, 02 Aug 2013 15:46:10 +1000

salt (0.16.0-1) unstable; urgency=low

  [ Joe Healy ]
  * Team upload.
  * [a7fdace] Imported Upstream version 0.16.0. Closes: #712819

 -- Joe Healy <joehealy@gmail.com>  Thu, 04 Jul 2013 10:48:59 +1000

salt (0.15.3-1) unstable; urgency=low

  [ Joe Healy ]
  * Team upload.
  * [ad0a089] Imported Upstream version 0.15.3
  * [99d70ab] Updated to depend on zeromq 3. Closes: #690525
  * [0aefc36] Added python-git as a recommended package. Closes: #700174

 -- Joe Healy <joehealy@gmail.com>  Mon, 03 Jun 2013 23:47:24 +1000

salt (0.15.1-1) unstable; urgency=high

  [ Joe Healy ]
  * team upload
  * [3f2928c] Imported Upstream version 0.15.1
  * [5d46d17] Imported Upstream version 0.15.0 Closes: #703600
  * [ee734d5] Added dctrl-tools as a recommendation
  * [0c3a6e6] Removed unnecessary cleanup step in build process
  * [552cb80] Updated changelog and NEWS file for 0.15.1
  * [1d878ca] removed files that should not have been checked in

  [ Ulrich Dangel ]
  * [e30e35a] Move security notice from salt-common.NEWS to NEWS

 -- Ulrich Dangel <uli@debian.org>  Sun, 19 May 2013 22:46:03 +0100

salt (0.14.1-1) unstable; urgency=low

  [ Joe Healy ]
  * Imported Upstream version 0.14.1

 -- Joe Healy <joehealy@gmail.com>  Sun, 14 Apr 2013 03:31:37 +0000

salt (0.14.0-1) unstable; urgency=low

  [ Joe Healy ]
  * team upload
  * [4234664] Updated debian branch
  * [a623ed7] Added gitignore file
  * [f97485a] Imported Upstream version 0.14.0 Closes: #701155
  * [ee4a462] Updated maintainer and uploaders Closes: #698772

  [ Andriy Senkovych ]
  * [5752009] Update Vcs-* fields to point to pkg-salt alioth repository.
  * [6d3bea7] debian/copyright: set versioned copyright format uri
  * [a282c5f] Remove unnecessary dh_quilt invocations
  * [64fe85c] Add Andriy Senkovych <jolly_roger@itblog.org.ua> to Uploaders

  [ Ulrich Dangel ]
  * [aa8f816] Change conflict to breaks and adjust python-mako comparison

 -- Ulrich Dangel <uli@debian.org>  Mon, 08 Apr 2013 21:08:03 +0100

salt (0.12.1-1~bpo60+1~madduck.2) squeeze-backports; urgency=low

  * Add recommendation to python-mako, but conflict with versions before
    0.7.0, since Salt won't work with the version in squeeze, but needs the
    backport instead.

 -- martin f. krafft <madduck@debian.org>  Thu, 24 Jan 2013 20:17:21 +1300

salt (0.12.1-1~bpo60+1~madduck.1) squeeze-backports; urgency=low

  * RebuilD for squeeze-backports.

 -- martin f. krafft <madduck@debian.org>  Thu, 24 Jan 2013 16:45:13 +1300

salt (0.12.1-1) unstable; urgency=low

  * [2f34fe9] New upstream version 0.12.1
  * [f25519b] Refresh version fix

 -- Ulrich Dangel <uli@debian.org>  Tue, 22 Jan 2013 22:05:26 +0000

salt (0.12.0-1) unstable; urgency=low

  * [b6c675e] New upstream version 0.12.0
  * [bd89271] Import patch to fix version.py

 -- Ulrich Dangel <uli@debian.org>  Sat, 19 Jan 2013 11:26:17 +0000

salt (0.11.1+ds-1) unstable; urgency=low

  * Team upload.
  * Re-roll a new orig.tar.gz for 0.11.1 that includes all the files with
    "debian" in their name. Closes: #697747
  * Update debian/watch to drop the (temporary) +ds suffix

 -- Raphaël Hertzog <hertzog@debian.org>  Wed, 09 Jan 2013 10:41:47 +0100

salt (0.11.1-1) unstable; urgency=low

  * [9dfcb21] Update watch uri as github no longer offers download page
  * [2aedacf] Don't filter pyc files
  * [3adc2cf] New upstream version 0.11.1
  * [281093f] Use default config file from conf directory
  * [88e0f24] Mention new default file locations
  * [7ddd3fc] Add bash completion

 -- Ulrich Dangel <uli@debian.org>  Fri, 04 Jan 2013 04:35:59 +0000

salt (0.10.5-1) unstable; urgency=low

  * [f735ab9] Filter pyc files
  * [62462dd] New upstream version 0.10.5 (Closes: #690481)
  * [9726d8b] Install empty include dirs for salt-master and salt-minion.
  * [8705c6e] Build-depend on msgpack-python
  * [6832d36] Update config file templates

 -- Ulrich Dangel <uli@debian.org>  Mon, 19 Nov 2012 08:34:09 +0000

salt (0.10.4-1) unstable; urgency=low

  * [5431ef2] Imported Upstream version 0.10.4
  * [bcd48a0] Remove patch 'add_hacking_rst', applied upstream.
  * [3135d52] Fix salt-master restart (Patch by martin f. krafft)
    (Closes: #692064)
  * [15abbbb] Recommend lsb-release. With new upstream code this
    provides lsb* grains. (Closes: #690700)

 -- Christian Hofstaedtler <christian@hofstaedtler.name>  Sat, 10 Nov 2012 17:57:52 +0100

salt (0.10.2-1~experimental+1) experimental; urgency=low

  * [cf57587] Import upstream version 0.10.2
  * [1ff7a9f] Add patch to create HACKING.rst

 -- Ulrich Dangel <uli@debian.org>  Sat, 04 Aug 2012 02:57:52 +0200

salt (0.10.1-3) unstable; urgency=low

  * [efbd4a8] Change uploaders email address for Ulrich Dangel
  * [442ead1] Recommends dmidecode instead of Depend to support non-x86 systems.

 -- Ulrich Dangel <uli@debian.org>  Mon, 30 Jul 2012 12:40:53 +0200

salt (0.10.1-2) unstable; urgency=low

  * [bda6011] Add dmidecode to depends for salt-minion. (Closes: #680410)
  * [ad4786e] Depend on the same salt version
  * [671c2c3] Depend on debhelper version fixing #577040

 -- Ulrich Dangel <uli@debian.org>  Mon, 09 Jul 2012 23:15:27 +0200

salt (0.10.1-1) unstable; urgency=low

  [ Ulrich Dangel ]
  * [f1d627c] Always recreate orig.tar.gz with git-buildpackage

  [ Michael Prokop ]
  * Merge new upstream release
  * [ee1806a] Add python-augeas to suggests of salt-minion

 -- Michael Prokop <mika@debian.org>  Fri, 22 Jun 2012 18:56:02 +0200

salt (0.10.0-1) unstable; urgency=low

  [ Ulrich Dangel ]
  * Merge new upstream release
  * [bd10385] Change debian/source/format to quilt
  * [ba60137] Add ignore options
  * [54e70de] Copy service files from rpm package
  * [1d21548] Update install files
  * [c2737c9] Update pyversions file to use 2.6
  * [573b27a] Update salt-common.install to install complete python
    package
  * [9b739f5] Update debian/rules to use python support and update
    build dependencies
  * [bf51e1c] Provide pydists-overrides for msgpack-python
  * [4bbd2bf] Add dependency to python-pkg-resources for
    salt-{minion,master,syndic}
  * [ad8f712] Update config files to latest version

  [ Jeroen Dekkers ]
  * [9ae1aa5] Unapply patches from source
  * [933c1ee] Add debian/gbp.conf
  * [be9529b] Add >= 1.0 to python-sphinx build-depend

 -- Michael Prokop <mika@debian.org>  Wed, 20 Jun 2012 22:39:40 +0200

salt (0.9.9-1) unstable; urgency=low

  * Initial release. [Closes: #643789]

 -- Michael Prokop <mika@debian.org>  Thu, 14 Jun 2012 18:39:17 +0200
<|MERGE_RESOLUTION|>--- conflicted
+++ resolved
@@ -1,27 +1,3 @@
-<<<<<<< HEAD
-salt (2014.1.4+ds-2ubuntu3) precise; urgency=medium
-
-  * [3692638] Added /etc/default/salt-minion file to pick up env vars
-  * [51b614b] Removed "su -c" from minion upstart script
-
- -- Joe Healy <joehealy@gmail.com>  Thu, 29 May 2014 09:44:28 +1000
-
-salt (2014.1.4+ds-2ubuntu2) precise; urgency=medium
-
-  * [11b2bb5] Removed js dependencies
-
- -- Joe Healy <joehealy@gmail.com>  Mon, 19 May 2014 22:38:23 +1000
-
-salt (2014.1.4+ds-2ubuntu1) precise; urgency=medium
-
-  * [05986b9] Update to dependencies for saucy
-  * [0e88689] Update of ubuntu packaging files from upstream
-  * [adb0c8c] Dependencies for precise
-  * [2122661] Fix for salt issues #11274 and #10967
-  * [dec41ba] Re-added salt ufw config file
-
- -- Joe Healy <joehealy@gmail.com>  Mon, 19 May 2014 22:02:52 +1000
-=======
 salt (2014.7.0+ds-2) experimental; urgency=medium
 
   * [9954f59] Added python-requests as a dependency
@@ -116,7 +92,6 @@
   * [a23be88] Minor doc patch fixed
 
  -- Joe Healy <joehealy@gmail.com>  Sat, 14 Jun 2014 22:09:22 +1000
->>>>>>> 9113ac4f
 
 salt (2014.1.4+ds-2) unstable; urgency=medium
 
