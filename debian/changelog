--- conflicted
+++ resolved
@@ -1,26 +1,3 @@
-<<<<<<< HEAD
-salt (2014.7.2+ds-1precise2) precise; urgency=medium
-
-  * [0a88c8b] Added python-debian as dependency
-
- -- Joe Healy <joehealy@gmail.com>  Tue, 17 Mar 2015 22:53:30 +1100
-
-salt (2014.7.2+ds-1precise1) precise; urgency=medium
-
-  * [05986b9] Update to dependencies for saucy
-  * [0e88689] Update of ubuntu packaging files from upstream
-  * [adb0c8c] Dependencies for precise
-  * [2122661] Fix for salt issues #11274 and #10967
-  * [dec41ba] Re-added salt ufw config file
-  * [11b2bb5] Removed js dependencies
-  * [3692638] Added /etc/default/salt-minion file to pick up env vars
-  * [51b614b] Removed "su -c" from minion upstart script
-  * [76e59b8] Removed unnecessary build deps
-  * [686a9e4] Removed more build-deps
-  * [991e80a] Removed version requirement for sphinx
-
- -- Joe Healy <joehealy@gmail.com>  Tue, 17 Mar 2015 22:28:20 +1100
-=======
 salt (2014.7.4+ds-1) UNRELEASED; urgency=medium
 
   [ Benjamin Drung ]
@@ -33,7 +10,6 @@
   * [8489807] Updated doc patches
 
  -- Joe Healy <joehealy@gmail.com>  Wed, 15 Apr 2015 23:08:49 +1000
->>>>>>> 4de0d071
 
 salt (2014.7.2+ds-1) experimental; urgency=medium
 
