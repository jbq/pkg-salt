<<<<<<< HEAD
salt (2014.1.11+ds-2trusty1) trusty; urgency=medium

  * [2c9238e] Updated dependencies and build for trusty
  * [59a9c88] Update of ubuntu packaging files from upstream
  * [8b2aadb] Fix for salt issues #11274 and #10967
  * [3f697a1] Added /etc/default/salt-minion file to pick up env vars
  * [baa3877] Re-added salt ufw config file
  * [fe659dc] Removed "su -c" from minion upstart script
  * [35372f7] Fixed stale pyc issue for trusty as well (Upstream issue: 13305)
  * [7b29019] Also remove pyc files from /usr/lib/pymodules/python2.7/salt/
  * [a46e0e0] Removed libcloud as explicit dependency until libcloud is backported
  * [b29a1f3] Fix for build-deps

 -- Joe Healy <joehealy@gmail.com>  Fri, 26 Sep 2014 15:05:10 +1000
=======
salt (2014.7.0+ds-2) experimental; urgency=medium

  * [9954f59] Added python-requests as a dependency

 -- Joe Healy <joehealy@gmail.com>  Wed, 12 Nov 2014 15:26:00 +1100

salt (2014.7.0+ds-1) experimental; urgency=medium

  * [8e2c682] Imported Upstream version 2014.7.0+ds
  * [2ad9738] Updated patches for 2014.7 release
  * [0ac1a0c] Updated dependencies for initial 2014.7 release

 -- Joe Healy <joehealy@gmail.com>  Wed, 12 Nov 2014 10:36:31 +1100

salt (2014.1.13+ds-1) unstable; urgency=medium

  * [448ac5b] Imported Upstream version 2014.1.13+ds
  * [9b5d860] Added python-apt as a dependency
  * [c068fad] Removed patch for 2014.1.11 release notes as upstream added notes
  * [4a22a13] Updated to standards version 3.9.6, no change needed

 -- Joe Healy <joehealy@gmail.com>  Tue, 21 Oct 2014 00:30:37 +1100
>>>>>>> 9113ac4f

salt (2014.1.11+ds-2) unstable; urgency=medium

  * [fa6cb29] Added 2014.1.11 release notes

 -- Joe Healy <joehealy@gmail.com>  Fri, 26 Sep 2014 13:58:18 +1000

salt (2014.1.11+ds-1) unstable; urgency=medium

  * [d0fbbd5] Imported Upstream version 2014.1.11+ds
  * [edd6667] Fixed minor copyright issues picked up by lintian

 -- Joe Healy <joehealy@gmail.com>  Fri, 26 Sep 2014 13:31:11 +1000

salt (2014.1.10+ds-1) unstable; urgency=medium

  * [ff6185d] Imported Upstream version 2014.1.10+ds

 -- Joe Healy <joehealy@gmail.com>  Tue, 05 Aug 2014 23:20:17 +1000

salt (2014.1.7+ds-2) unstable; urgency=medium

  * [f04fd3a] Load intersphinx data from filesystem. Closes: 755026

 -- Joe Healy <joehealy@gmail.com>  Tue, 22 Jul 2014 10:49:40 +1000

salt (2014.1.7+ds-1) unstable; urgency=medium

  * [00e814e] Imported Upstream version 2014.1.7+ds

 -- Joe Healy <joehealy@gmail.com>  Thu, 10 Jul 2014 09:41:31 +1000

salt (2014.1.6+ds-1) unstable; urgency=medium

  * [a0fe230] Moved python-git recommendation to salt-master
  * [25d5ac9] Imported Upstream version 2014.1.6+ds
  * [3ad8e3a] Removed and updated patches for 2014.1.6

 -- Joe Healy <joehealy@gmail.com>  Wed, 09 Jul 2014 09:48:28 +1000

salt (2014.1.5+ds-5) unstable; urgency=medium

  * [14ee714] Added stub for ext_nodes to re-enable comms with older minions

 -- Joe Healy <joehealy@gmail.com>  Sun, 22 Jun 2014 20:45:41 +1000

salt (2014.1.5+ds-4) unstable; urgency=medium

  * [39e8303] Patch to remove spurious iptables --help output

 -- Joe Healy <joehealy@gmail.com>  Sun, 22 Jun 2014 10:09:18 +1000

salt (2014.1.5+ds-3) unstable; urgency=medium

  * [12bbc7b] Fix for grain detection on xen and openvz (Upstream issue 11877)

 -- Joe Healy <joehealy@gmail.com>  Thu, 19 Jun 2014 04:21:24 +1000

salt (2014.1.5+ds-2) unstable; urgency=medium

  * [55dac69] Added version requirement for salt-cloud
  * [7a00f9e] Clean up of build depends

 -- Joe Healy <joehealy@gmail.com>  Wed, 18 Jun 2014 06:48:40 +1000

salt (2014.1.5+ds-1) unstable; urgency=medium

  * [17cddb2] Imported Upstream version 2014.1.5+ds
  * [6fbecdc] Removed patch for 748092 as upstream have fixed issue.
  * [a23be88] Minor doc patch fixed

 -- Joe Healy <joehealy@gmail.com>  Sat, 14 Jun 2014 22:09:22 +1000

salt (2014.1.4+ds-2) unstable; urgency=medium

  * [8716b5d] Fix to salt-ssh to not require python-zmq. Closes: 748092

 -- Joe Healy <joehealy@gmail.com>  Thu, 15 May 2014 16:28:11 +1000

salt (2014.1.4+ds-1) unstable; urgency=medium

  * [a9b0074] Imported Upstream version 2014.1.4+ds
  * [fd38419] Removed patch for removing externalip grain

 -- Joe Healy <joehealy@gmail.com>  Tue, 06 May 2014 21:03:13 +1000

salt (2014.1.3+ds-2) unstable; urgency=medium

  * [897f3b6] Removed external_ip grain due to privacy issues

 -- Joe Healy <joehealy@gmail.com>  Thu, 24 Apr 2014 16:50:27 +1000

salt (2014.1.3+ds-1) unstable; urgency=medium

  * [07ff82c] Imported Upstream version 2014.1.3+ds
  * [20cbcd6] Kill off all salt-master processes when stopping/restarting

 -- Joe Healy <joehealy@gmail.com>  Fri, 18 Apr 2014 14:30:42 +1000

salt (2014.1.1+ds-1) unstable; urgency=medium

  * [1b25dba] Removed renaming of js file in repack script as upstream fixed
  * [a5ee734] Imported Upstream version 2014.1.1+ds

 -- Joe Healy <joehealy@gmail.com>  Thu, 20 Mar 2014 23:11:07 +1100

salt (2014.1.0+ds-1) unstable; urgency=medium

  * [d5adf7f] Removed windows binary
  * [7c0cc71] Imported Upstream version 2014.1.0+ds
  * [12c1810] Updated debian/copyright for new files
  * [fee767d] Updated patches for 2014.1
  * [409559a] Added salt-cloud

 -- Joe Healy <joehealy@gmail.com>  Fri, 28 Feb 2014 16:02:44 +1100

salt (0.17.5+ds-1) unstable; urgency=medium

  * [af8c595] Added repack script to fix source issue. Closes: 736783
  * [20ce79b] Imported Upstream version 0.17.5+ds
  * [a536794] Send environment info with state (upstream commit #113adcd)
  * [838f341] Added release notes from upstream
  * [f741d6d] Updated copyright to reflect repacking
  * [d747742] Added lintian override for minified js files with source

 -- Joe Healy <joehealy@gmail.com>  Fri, 07 Feb 2014 10:07:55 +1100

salt (0.17.5-1) unstable; urgency=medium

  * [68d201f] Imported Upstream version 0.17.5
  * [f48d855] Minor update of doc patches to reflect upstream changes

 -- Joe Healy <joehealy@gmail.com>  Sun, 26 Jan 2014 23:20:05 +1100

salt (0.17.4-2) unstable; urgency=medium

  * [178932c] Removed documentation tracking code (google analytics)

 -- Joe Healy <joehealy@gmail.com>  Wed, 22 Jan 2014 11:09:50 +1100

salt (0.17.4-1) unstable; urgency=low

  * Imported Upstream version 0.17.4
  * removed patches no longer needed
   * doc-conf_py-changes.diff
   * pkgrepo-salt-bug-8560
   * release-notes.diff
  * Added patch (yaml.scanner) for doc build error

 -- Joe Healy <joehealy@gmail.com>  Mon, 16 Dec 2013 20:35:13 +1100

salt (0.17.2-3) unstable; urgency=low

  * [a4f9a88] Suggest documentation when installing. Closes: 730842
  * [7eb7969] Depend on python-msgpack rather than msgpack-python.
              Closes: 730875
  * [38deac5] Bump standards version - No changes needed.

 -- Joe Healy <joehealy@gmail.com>  Sun, 01 Dec 2013 13:26:05 +1100

salt (0.17.2-2) unstable; urgency=low

  * [d5d4256] Removed test symbolic link
  * [aba0f43] Addition of patch for upstream bug 8560

 -- Joe Healy <joehealy@gmail.com>  Tue, 19 Nov 2013 17:35:29 +1100

salt (0.17.2-1) unstable; urgency=low

  * [51557a0] Added debconf-utils as a recommended package for salt-minion
  * [3e6db19] Added dependency on msgpack-python to salt-ssh. Closes: 729181
  * [37b3fbc] Removed gbp dfsg filtering
  * [8562ec2] Updated upstart files to reflect latest ubuntu versions
  * [00398b1] Imported Upstream version 0.17.2
  * [43c3a3d] Added files previously removed in repacking to copyright file
  * [37d2781] Added links so that packaged versions of js and css files are used
  * [3dcf641] Added doc dependencies on js libraries
  * [58980a0] Updated documentation version to 0.17.2
  * [94b12c9] Added 0.17.2 release notes from upstream

 -- Joe Healy <joehealy@gmail.com>  Sun, 17 Nov 2013 00:01:06 +1100

salt (0.17.1+dfsg-1) unstable; urgency=medium

  * [ebd0329] Updated gbp.conf to remove saltstack theme
  * [ba2cb77] Updated debian/watch to deal with dfsg versions
  * [091a74a] Imported Upstream version 0.17.1+dfsg
   * Various security fixes, Closes: 726480
    * Insufficent Argument Validation CVE-2013-4435
    * MITM ssh attack in salt-ssh CVE-2013-4436
    * Insecure Usage of /tmp in salt-ssh CVE-2013-4438
    * YAML Calling Unsafe Loading Routine CVE-2013-4438
    * Failure to Validate Minions Posting Data CVE-2013-4439
  * [47ce833] Removed patches for issues fixed by upstream
  * [fddc7b5] Added patches for doc theme change and minor fixes
  * [b146f77] Build man pages
  * [cd33d3a] Copyright and licence audit, Closes: 725999

 -- Joe Healy <joehealy@gmail.com>  Wed, 23 Oct 2013 00:19:26 +1100

salt (0.17.0-2) unstable; urgency=low

  * [d952c6f] Fix upstream regression: prefer getfqdn call over /etc/hostname

 -- Andriy Senkovych <jolly_roger@itblog.org.ua>  Tue, 08 Oct 2013 14:37:02 +0300

salt (0.17.0-1) unstable; urgency=low

  * [9d6c0ae] Updated watch file to deal with upstream rc file naming
  * [6861b2f] Imported Upstream version 0.17.0
  * [19e5529] Addition of salt-ssh and dependency refactor to suit
  * [0b7af23] Dereference symbolic links for salt-ssh - upstream issue #7480

 -- Joe Healy <joehealy@gmail.com>  Tue, 01 Oct 2013 09:01:10 +1000

salt (0.16.4-2) unstable; urgency=low

  [ Joe Healy ]
  * Team upload.
  * [9862171] Reduced priority due to dependency on lower priority packages
  * [0fab0f8] Revert 70573cb: "Ensure minions procs killed..." Closes: 722446

 -- Joe Healy <joehealy@gmail.com>  Wed, 11 Sep 2013 15:15:52 +1000

salt (0.16.4-1) unstable; urgency=low

  [ Joe Healy ]
  * Team upload.
  * [fa55b16] Imported Upstream version 0.16.4

 -- Joe Healy <joehealy@gmail.com>  Sun, 08 Sep 2013 10:47:07 +1000

salt (0.16.3-1) unstable; urgency=low

  [ Joe Healy ]
  * Team upload.
  * [911d75a] Overhaul of init.d scripts. Fixes lintian issue and closes: 692066
  * [77ec715] Imported Upstream version 0.16.3
  * [ee76ab8] Undo packaging fix upstream issue #6502
  * [ed508f0] Added lintian override for awkward spacing in man page table
  * [70573cb] Ensure all minion processes are killed when stopping/restarting

 -- Joe Healy <joehealy@gmail.com>  Thu, 15 Aug 2013 23:06:02 +1000

salt (0.16.2-2) unstable; urgency=low

  [ Joe Healy ]
  * Team upload.
  * [5fb2336] Fix upstream issue #6502 "Fix traceback in salt-call --local"

 -- Joe Healy <joehealy@gmail.com>  Sat, 03 Aug 2013 21:29:18 +1000

salt (0.16.2-1) unstable; urgency=low

  [ Joe Healy ]
  * Team upload.
  * [526271e] Updated debian/copyright to reflect minor upstream changes
  * [1f38e01] updated debian/rules to use dh-systemd. Closes: #715249
  * [21abc2e] Imported Upstream version 0.16.2
  * [50da5a7] Updated *.service files to get rid of lintian warning.

 -- Joe Healy <joehealy@gmail.com>  Fri, 02 Aug 2013 15:46:10 +1000

salt (0.16.0-1) unstable; urgency=low

  [ Joe Healy ]
  * Team upload.
  * [a7fdace] Imported Upstream version 0.16.0. Closes: #712819

 -- Joe Healy <joehealy@gmail.com>  Thu, 04 Jul 2013 10:48:59 +1000

salt (0.15.3-1) unstable; urgency=low

  [ Joe Healy ]
  * Team upload.
  * [ad0a089] Imported Upstream version 0.15.3
  * [99d70ab] Updated to depend on zeromq 3. Closes: #690525
  * [0aefc36] Added python-git as a recommended package. Closes: #700174

 -- Joe Healy <joehealy@gmail.com>  Mon, 03 Jun 2013 23:47:24 +1000

salt (0.15.1-1) unstable; urgency=high

  [ Joe Healy ]
  * team upload
  * [3f2928c] Imported Upstream version 0.15.1
  * [5d46d17] Imported Upstream version 0.15.0 Closes: #703600
  * [ee734d5] Added dctrl-tools as a recommendation
  * [0c3a6e6] Removed unnecessary cleanup step in build process
  * [552cb80] Updated changelog and NEWS file for 0.15.1
  * [1d878ca] removed files that should not have been checked in

  [ Ulrich Dangel ]
  * [e30e35a] Move security notice from salt-common.NEWS to NEWS

 -- Ulrich Dangel <uli@debian.org>  Sun, 19 May 2013 22:46:03 +0100

salt (0.14.1-1) unstable; urgency=low

  [ Joe Healy ]
  * Imported Upstream version 0.14.1

 -- Joe Healy <joehealy@gmail.com>  Sun, 14 Apr 2013 03:31:37 +0000

salt (0.14.0-1) unstable; urgency=low

  [ Joe Healy ]
  * team upload
  * [4234664] Updated debian branch
  * [a623ed7] Added gitignore file
  * [f97485a] Imported Upstream version 0.14.0 Closes: #701155
  * [ee4a462] Updated maintainer and uploaders Closes: #698772

  [ Andriy Senkovych ]
  * [5752009] Update Vcs-* fields to point to pkg-salt alioth repository.
  * [6d3bea7] debian/copyright: set versioned copyright format uri
  * [a282c5f] Remove unnecessary dh_quilt invocations
  * [64fe85c] Add Andriy Senkovych <jolly_roger@itblog.org.ua> to Uploaders

  [ Ulrich Dangel ]
  * [aa8f816] Change conflict to breaks and adjust python-mako comparison

 -- Ulrich Dangel <uli@debian.org>  Mon, 08 Apr 2013 21:08:03 +0100

salt (0.12.1-1~bpo60+1~madduck.2) squeeze-backports; urgency=low

  * Add recommendation to python-mako, but conflict with versions before
    0.7.0, since Salt won't work with the version in squeeze, but needs the
    backport instead.

 -- martin f. krafft <madduck@debian.org>  Thu, 24 Jan 2013 20:17:21 +1300

salt (0.12.1-1~bpo60+1~madduck.1) squeeze-backports; urgency=low

  * RebuilD for squeeze-backports.

 -- martin f. krafft <madduck@debian.org>  Thu, 24 Jan 2013 16:45:13 +1300

salt (0.12.1-1) unstable; urgency=low

  * [2f34fe9] New upstream version 0.12.1
  * [f25519b] Refresh version fix

 -- Ulrich Dangel <uli@debian.org>  Tue, 22 Jan 2013 22:05:26 +0000

salt (0.12.0-1) unstable; urgency=low

  * [b6c675e] New upstream version 0.12.0
  * [bd89271] Import patch to fix version.py

 -- Ulrich Dangel <uli@debian.org>  Sat, 19 Jan 2013 11:26:17 +0000

salt (0.11.1+ds-1) unstable; urgency=low

  * Team upload.
  * Re-roll a new orig.tar.gz for 0.11.1 that includes all the files with
    "debian" in their name. Closes: #697747
  * Update debian/watch to drop the (temporary) +ds suffix

 -- Raphaël Hertzog <hertzog@debian.org>  Wed, 09 Jan 2013 10:41:47 +0100

salt (0.11.1-1) unstable; urgency=low

  * [9dfcb21] Update watch uri as github no longer offers download page
  * [2aedacf] Don't filter pyc files
  * [3adc2cf] New upstream version 0.11.1
  * [281093f] Use default config file from conf directory
  * [88e0f24] Mention new default file locations
  * [7ddd3fc] Add bash completion

 -- Ulrich Dangel <uli@debian.org>  Fri, 04 Jan 2013 04:35:59 +0000

salt (0.10.5-1) unstable; urgency=low

  * [f735ab9] Filter pyc files
  * [62462dd] New upstream version 0.10.5 (Closes: #690481)
  * [9726d8b] Install empty include dirs for salt-master and salt-minion.
  * [8705c6e] Build-depend on msgpack-python
  * [6832d36] Update config file templates

 -- Ulrich Dangel <uli@debian.org>  Mon, 19 Nov 2012 08:34:09 +0000

salt (0.10.4-1) unstable; urgency=low

  * [5431ef2] Imported Upstream version 0.10.4
  * [bcd48a0] Remove patch 'add_hacking_rst', applied upstream.
  * [3135d52] Fix salt-master restart (Patch by martin f. krafft)
    (Closes: #692064)
  * [15abbbb] Recommend lsb-release. With new upstream code this
    provides lsb* grains. (Closes: #690700)

 -- Christian Hofstaedtler <christian@hofstaedtler.name>  Sat, 10 Nov 2012 17:57:52 +0100

salt (0.10.2-1~experimental+1) experimental; urgency=low

  * [cf57587] Import upstream version 0.10.2
  * [1ff7a9f] Add patch to create HACKING.rst

 -- Ulrich Dangel <uli@debian.org>  Sat, 04 Aug 2012 02:57:52 +0200

salt (0.10.1-3) unstable; urgency=low

  * [efbd4a8] Change uploaders email address for Ulrich Dangel
  * [442ead1] Recommends dmidecode instead of Depend to support non-x86 systems.

 -- Ulrich Dangel <uli@debian.org>  Mon, 30 Jul 2012 12:40:53 +0200

salt (0.10.1-2) unstable; urgency=low

  * [bda6011] Add dmidecode to depends for salt-minion. (Closes: #680410)
  * [ad4786e] Depend on the same salt version
  * [671c2c3] Depend on debhelper version fixing #577040

 -- Ulrich Dangel <uli@debian.org>  Mon, 09 Jul 2012 23:15:27 +0200

salt (0.10.1-1) unstable; urgency=low

  [ Ulrich Dangel ]
  * [f1d627c] Always recreate orig.tar.gz with git-buildpackage

  [ Michael Prokop ]
  * Merge new upstream release
  * [ee1806a] Add python-augeas to suggests of salt-minion

 -- Michael Prokop <mika@debian.org>  Fri, 22 Jun 2012 18:56:02 +0200

salt (0.10.0-1) unstable; urgency=low

  [ Ulrich Dangel ]
  * Merge new upstream release
  * [bd10385] Change debian/source/format to quilt
  * [ba60137] Add ignore options
  * [54e70de] Copy service files from rpm package
  * [1d21548] Update install files
  * [c2737c9] Update pyversions file to use 2.6
  * [573b27a] Update salt-common.install to install complete python
    package
  * [9b739f5] Update debian/rules to use python support and update
    build dependencies
  * [bf51e1c] Provide pydists-overrides for msgpack-python
  * [4bbd2bf] Add dependency to python-pkg-resources for
    salt-{minion,master,syndic}
  * [ad8f712] Update config files to latest version

  [ Jeroen Dekkers ]
  * [9ae1aa5] Unapply patches from source
  * [933c1ee] Add debian/gbp.conf
  * [be9529b] Add >= 1.0 to python-sphinx build-depend

 -- Michael Prokop <mika@debian.org>  Wed, 20 Jun 2012 22:39:40 +0200

salt (0.9.9-1) unstable; urgency=low

  * Initial release. [Closes: #643789]

 -- Michael Prokop <mika@debian.org>  Thu, 14 Jun 2012 18:39:17 +0200
<|MERGE_RESOLUTION|>--- conflicted
+++ resolved
@@ -1,19 +1,3 @@
-<<<<<<< HEAD
-salt (2014.1.11+ds-2trusty1) trusty; urgency=medium
-
-  * [2c9238e] Updated dependencies and build for trusty
-  * [59a9c88] Update of ubuntu packaging files from upstream
-  * [8b2aadb] Fix for salt issues #11274 and #10967
-  * [3f697a1] Added /etc/default/salt-minion file to pick up env vars
-  * [baa3877] Re-added salt ufw config file
-  * [fe659dc] Removed "su -c" from minion upstart script
-  * [35372f7] Fixed stale pyc issue for trusty as well (Upstream issue: 13305)
-  * [7b29019] Also remove pyc files from /usr/lib/pymodules/python2.7/salt/
-  * [a46e0e0] Removed libcloud as explicit dependency until libcloud is backported
-  * [b29a1f3] Fix for build-deps
-
- -- Joe Healy <joehealy@gmail.com>  Fri, 26 Sep 2014 15:05:10 +1000
-=======
 salt (2014.7.0+ds-2) experimental; urgency=medium
 
   * [9954f59] Added python-requests as a dependency
@@ -36,7 +20,6 @@
   * [4a22a13] Updated to standards version 3.9.6, no change needed
 
  -- Joe Healy <joehealy@gmail.com>  Tue, 21 Oct 2014 00:30:37 +1100
->>>>>>> 9113ac4f
 
 salt (2014.1.11+ds-2) unstable; urgency=medium
 
