--- conflicted
+++ resolved
@@ -1,15 +1,3 @@
-<<<<<<< HEAD
-salt (2014.1.10+ds-1~bpo60+1) squeeze-backports-sloppy; urgency=medium
-
-  * Rebuild for squeeze-backports-sloppy.
-  * [73a8257] Removal of upstart and systemd support
-  * [8657d02] Building of minifed js and css files
-  * [180dc80] Updating of package dependencies for squeeze
-  * [988bf18] Removed explicit dependency on libcloud till libcloud is backported
-  * [2207f2f] Set intersphinx to read from python2.6 docs
-
- -- Joe Healy <joehealy@gmail.com>  Thu, 07 Aug 2014 23:20:14 +1000
-=======
 salt (2014.1.11+ds-2) unstable; urgency=medium
 
   * [fa6cb29] Added 2014.1.11 release notes
@@ -22,7 +10,6 @@
   * [edd6667] Fixed minor copyright issues picked up by lintian
 
  -- Joe Healy <joehealy@gmail.com>  Fri, 26 Sep 2014 13:31:11 +1000
->>>>>>> 8d022e6d
 
 salt (2014.1.10+ds-1) unstable; urgency=medium
 
