<<<<<<< HEAD
salt (2014.1.5+ds-5~bpo60+1) squeeze-backport-sloppy; urgency=medium

  * Rebuild for wheezy-backports.
  * [73a8257] Removal of upstart and systemd support
  * [8657d02] Building of minifed js and css files
  * [180dc80] Updating of package dependencies for squeeze
  * [988bf18] Removed explicit dependency on libcloud till libcloud is backported

 -- Joe Healy <joehealy@gmail.com>  Sun, 22 Jun 2014 21:16:05 +1000
=======
salt (2014.1.6+ds-1) unstable; urgency=medium

  * [a0fe230] Moved python-git recommendation to salt-master
  * [25d5ac9] Imported Upstream version 2014.1.6+ds
  * [3ad8e3a] Removed and updated patches for 2014.1.6

 -- Joe Healy <joehealy@gmail.com>  Wed, 09 Jul 2014 09:48:28 +1000
>>>>>>> f7162ef5

salt (2014.1.5+ds-5) unstable; urgency=medium

  * [14ee714] Added stub for ext_nodes to re-enable comms with older minions

 -- Joe Healy <joehealy@gmail.com>  Sun, 22 Jun 2014 20:45:41 +1000

salt (2014.1.5+ds-4) unstable; urgency=medium

  * [39e8303] Patch to remove spurious iptables --help output

 -- Joe Healy <joehealy@gmail.com>  Sun, 22 Jun 2014 10:09:18 +1000

salt (2014.1.5+ds-3) unstable; urgency=medium

  * [12bbc7b] Fix for grain detection on xen and openvz (Upstream issue 11877)

 -- Joe Healy <joehealy@gmail.com>  Thu, 19 Jun 2014 04:21:24 +1000

salt (2014.1.5+ds-2) unstable; urgency=medium

  * [55dac69] Added version requirement for salt-cloud
  * [7a00f9e] Clean up of build depends

 -- Joe Healy <joehealy@gmail.com>  Wed, 18 Jun 2014 06:48:40 +1000

salt (2014.1.5+ds-1) unstable; urgency=medium

  * [17cddb2] Imported Upstream version 2014.1.5+ds
  * [6fbecdc] Removed patch for 748092 as upstream have fixed issue.
  * [a23be88] Minor doc patch fixed

 -- Joe Healy <joehealy@gmail.com>  Sat, 14 Jun 2014 22:09:22 +1000

salt (2014.1.4+ds-2) unstable; urgency=medium

  * [8716b5d] Fix to salt-ssh to not require python-zmq. Closes: 748092

 -- Joe Healy <joehealy@gmail.com>  Thu, 15 May 2014 16:28:11 +1000

salt (2014.1.4+ds-1) unstable; urgency=medium

  * [a9b0074] Imported Upstream version 2014.1.4+ds
  * [fd38419] Removed patch for removing externalip grain

 -- Joe Healy <joehealy@gmail.com>  Tue, 06 May 2014 21:03:13 +1000

salt (2014.1.3+ds-2) unstable; urgency=medium

  * [897f3b6] Removed external_ip grain due to privacy issues

 -- Joe Healy <joehealy@gmail.com>  Thu, 24 Apr 2014 16:50:27 +1000

salt (2014.1.3+ds-1) unstable; urgency=medium

  * [07ff82c] Imported Upstream version 2014.1.3+ds
  * [20cbcd6] Kill off all salt-master processes when stopping/restarting

 -- Joe Healy <joehealy@gmail.com>  Fri, 18 Apr 2014 14:30:42 +1000

salt (2014.1.1+ds-1) unstable; urgency=medium

  * [1b25dba] Removed renaming of js file in repack script as upstream fixed
  * [a5ee734] Imported Upstream version 2014.1.1+ds

 -- Joe Healy <joehealy@gmail.com>  Thu, 20 Mar 2014 23:11:07 +1100

salt (2014.1.0+ds-1) unstable; urgency=medium

  * [d5adf7f] Removed windows binary
  * [7c0cc71] Imported Upstream version 2014.1.0+ds
  * [12c1810] Updated debian/copyright for new files
  * [fee767d] Updated patches for 2014.1
  * [409559a] Added salt-cloud

 -- Joe Healy <joehealy@gmail.com>  Fri, 28 Feb 2014 16:02:44 +1100

salt (0.17.5+ds-1) unstable; urgency=medium

  * [af8c595] Added repack script to fix source issue. Closes: 736783
  * [20ce79b] Imported Upstream version 0.17.5+ds
  * [a536794] Send environment info with state (upstream commit #113adcd)
  * [838f341] Added release notes from upstream
  * [f741d6d] Updated copyright to reflect repacking
  * [d747742] Added lintian override for minified js files with source

 -- Joe Healy <joehealy@gmail.com>  Fri, 07 Feb 2014 10:07:55 +1100

salt (0.17.5-1) unstable; urgency=medium

  * [68d201f] Imported Upstream version 0.17.5
  * [f48d855] Minor update of doc patches to reflect upstream changes

 -- Joe Healy <joehealy@gmail.com>  Sun, 26 Jan 2014 23:20:05 +1100

salt (0.17.4-2) unstable; urgency=medium

  * [178932c] Removed documentation tracking code (google analytics)

 -- Joe Healy <joehealy@gmail.com>  Wed, 22 Jan 2014 11:09:50 +1100

salt (0.17.4-1) unstable; urgency=low

  * Imported Upstream version 0.17.4
  * removed patches no longer needed
   * doc-conf_py-changes.diff
   * pkgrepo-salt-bug-8560
   * release-notes.diff
  * Added patch (yaml.scanner) for doc build error

 -- Joe Healy <joehealy@gmail.com>  Mon, 16 Dec 2013 20:35:13 +1100

salt (0.17.2-3) unstable; urgency=low

  * [a4f9a88] Suggest documentation when installing. Closes: 730842
  * [7eb7969] Depend on python-msgpack rather than msgpack-python.
              Closes: 730875
  * [38deac5] Bump standards version - No changes needed.

 -- Joe Healy <joehealy@gmail.com>  Sun, 01 Dec 2013 13:26:05 +1100

salt (0.17.2-2) unstable; urgency=low

  * [d5d4256] Removed test symbolic link
  * [aba0f43] Addition of patch for upstream bug 8560

 -- Joe Healy <joehealy@gmail.com>  Tue, 19 Nov 2013 17:35:29 +1100

salt (0.17.2-1) unstable; urgency=low

  * [51557a0] Added debconf-utils as a recommended package for salt-minion
  * [3e6db19] Added dependency on msgpack-python to salt-ssh. Closes: 729181
  * [37b3fbc] Removed gbp dfsg filtering
  * [8562ec2] Updated upstart files to reflect latest ubuntu versions
  * [00398b1] Imported Upstream version 0.17.2
  * [43c3a3d] Added files previously removed in repacking to copyright file
  * [37d2781] Added links so that packaged versions of js and css files are used
  * [3dcf641] Added doc dependencies on js libraries
  * [58980a0] Updated documentation version to 0.17.2
  * [94b12c9] Added 0.17.2 release notes from upstream

 -- Joe Healy <joehealy@gmail.com>  Sun, 17 Nov 2013 00:01:06 +1100

salt (0.17.1+dfsg-1) unstable; urgency=medium

  * [ebd0329] Updated gbp.conf to remove saltstack theme
  * [ba2cb77] Updated debian/watch to deal with dfsg versions
  * [091a74a] Imported Upstream version 0.17.1+dfsg
   * Various security fixes, Closes: 726480
    * Insufficent Argument Validation CVE-2013-4435
    * MITM ssh attack in salt-ssh CVE-2013-4436
    * Insecure Usage of /tmp in salt-ssh CVE-2013-4438
    * YAML Calling Unsafe Loading Routine CVE-2013-4438
    * Failure to Validate Minions Posting Data CVE-2013-4439
  * [47ce833] Removed patches for issues fixed by upstream
  * [fddc7b5] Added patches for doc theme change and minor fixes
  * [b146f77] Build man pages
  * [cd33d3a] Copyright and licence audit, Closes: 725999

 -- Joe Healy <joehealy@gmail.com>  Wed, 23 Oct 2013 00:19:26 +1100

salt (0.17.0-2) unstable; urgency=low

  * [d952c6f] Fix upstream regression: prefer getfqdn call over /etc/hostname

 -- Andriy Senkovych <jolly_roger@itblog.org.ua>  Tue, 08 Oct 2013 14:37:02 +0300

salt (0.17.0-1) unstable; urgency=low

  * [9d6c0ae] Updated watch file to deal with upstream rc file naming
  * [6861b2f] Imported Upstream version 0.17.0
  * [19e5529] Addition of salt-ssh and dependency refactor to suit
  * [0b7af23] Dereference symbolic links for salt-ssh - upstream issue #7480

 -- Joe Healy <joehealy@gmail.com>  Tue, 01 Oct 2013 09:01:10 +1000

salt (0.16.4-2) unstable; urgency=low

  [ Joe Healy ]
  * Team upload.
  * [9862171] Reduced priority due to dependency on lower priority packages
  * [0fab0f8] Revert 70573cb: "Ensure minions procs killed..." Closes: 722446

 -- Joe Healy <joehealy@gmail.com>  Wed, 11 Sep 2013 15:15:52 +1000

salt (0.16.4-1) unstable; urgency=low

  [ Joe Healy ]
  * Team upload.
  * [fa55b16] Imported Upstream version 0.16.4

 -- Joe Healy <joehealy@gmail.com>  Sun, 08 Sep 2013 10:47:07 +1000

salt (0.16.3-1) unstable; urgency=low

  [ Joe Healy ]
  * Team upload.
  * [911d75a] Overhaul of init.d scripts. Fixes lintian issue and closes: 692066
  * [77ec715] Imported Upstream version 0.16.3
  * [ee76ab8] Undo packaging fix upstream issue #6502
  * [ed508f0] Added lintian override for awkward spacing in man page table
  * [70573cb] Ensure all minion processes are killed when stopping/restarting

 -- Joe Healy <joehealy@gmail.com>  Thu, 15 Aug 2013 23:06:02 +1000

salt (0.16.2-2) unstable; urgency=low

  [ Joe Healy ]
  * Team upload.
  * [5fb2336] Fix upstream issue #6502 "Fix traceback in salt-call --local"

 -- Joe Healy <joehealy@gmail.com>  Sat, 03 Aug 2013 21:29:18 +1000

salt (0.16.2-1) unstable; urgency=low

  [ Joe Healy ]
  * Team upload.
  * [526271e] Updated debian/copyright to reflect minor upstream changes
  * [1f38e01] updated debian/rules to use dh-systemd. Closes: #715249
  * [21abc2e] Imported Upstream version 0.16.2
  * [50da5a7] Updated *.service files to get rid of lintian warning.

 -- Joe Healy <joehealy@gmail.com>  Fri, 02 Aug 2013 15:46:10 +1000

salt (0.16.0-1) unstable; urgency=low

  [ Joe Healy ]
  * Team upload.
  * [a7fdace] Imported Upstream version 0.16.0. Closes: #712819

 -- Joe Healy <joehealy@gmail.com>  Thu, 04 Jul 2013 10:48:59 +1000

salt (0.15.3-1) unstable; urgency=low

  [ Joe Healy ]
  * Team upload.
  * [ad0a089] Imported Upstream version 0.15.3
  * [99d70ab] Updated to depend on zeromq 3. Closes: #690525
  * [0aefc36] Added python-git as a recommended package. Closes: #700174

 -- Joe Healy <joehealy@gmail.com>  Mon, 03 Jun 2013 23:47:24 +1000

salt (0.15.1-1) unstable; urgency=high

  [ Joe Healy ]
  * team upload
  * [3f2928c] Imported Upstream version 0.15.1
  * [5d46d17] Imported Upstream version 0.15.0 Closes: #703600
  * [ee734d5] Added dctrl-tools as a recommendation
  * [0c3a6e6] Removed unnecessary cleanup step in build process
  * [552cb80] Updated changelog and NEWS file for 0.15.1
  * [1d878ca] removed files that should not have been checked in

  [ Ulrich Dangel ]
  * [e30e35a] Move security notice from salt-common.NEWS to NEWS

 -- Ulrich Dangel <uli@debian.org>  Sun, 19 May 2013 22:46:03 +0100

salt (0.14.1-1) unstable; urgency=low

  [ Joe Healy ]
  * Imported Upstream version 0.14.1

 -- Joe Healy <joehealy@gmail.com>  Sun, 14 Apr 2013 03:31:37 +0000

salt (0.14.0-1) unstable; urgency=low

  [ Joe Healy ]
  * team upload
  * [4234664] Updated debian branch
  * [a623ed7] Added gitignore file
  * [f97485a] Imported Upstream version 0.14.0 Closes: #701155
  * [ee4a462] Updated maintainer and uploaders Closes: #698772

  [ Andriy Senkovych ]
  * [5752009] Update Vcs-* fields to point to pkg-salt alioth repository.
  * [6d3bea7] debian/copyright: set versioned copyright format uri
  * [a282c5f] Remove unnecessary dh_quilt invocations
  * [64fe85c] Add Andriy Senkovych <jolly_roger@itblog.org.ua> to Uploaders

  [ Ulrich Dangel ]
  * [aa8f816] Change conflict to breaks and adjust python-mako comparison

 -- Ulrich Dangel <uli@debian.org>  Mon, 08 Apr 2013 21:08:03 +0100

salt (0.12.1-1~bpo60+1~madduck.2) squeeze-backports; urgency=low

  * Add recommendation to python-mako, but conflict with versions before
    0.7.0, since Salt won't work with the version in squeeze, but needs the
    backport instead.

 -- martin f. krafft <madduck@debian.org>  Thu, 24 Jan 2013 20:17:21 +1300

salt (0.12.1-1~bpo60+1~madduck.1) squeeze-backports; urgency=low

  * RebuilD for squeeze-backports.

 -- martin f. krafft <madduck@debian.org>  Thu, 24 Jan 2013 16:45:13 +1300

salt (0.12.1-1) unstable; urgency=low

  * [2f34fe9] New upstream version 0.12.1
  * [f25519b] Refresh version fix

 -- Ulrich Dangel <uli@debian.org>  Tue, 22 Jan 2013 22:05:26 +0000

salt (0.12.0-1) unstable; urgency=low

  * [b6c675e] New upstream version 0.12.0
  * [bd89271] Import patch to fix version.py

 -- Ulrich Dangel <uli@debian.org>  Sat, 19 Jan 2013 11:26:17 +0000

salt (0.11.1+ds-1) unstable; urgency=low

  * Team upload.
  * Re-roll a new orig.tar.gz for 0.11.1 that includes all the files with
    "debian" in their name. Closes: #697747
  * Update debian/watch to drop the (temporary) +ds suffix

 -- Raphaël Hertzog <hertzog@debian.org>  Wed, 09 Jan 2013 10:41:47 +0100

salt (0.11.1-1) unstable; urgency=low

  * [9dfcb21] Update watch uri as github no longer offers download page
  * [2aedacf] Don't filter pyc files
  * [3adc2cf] New upstream version 0.11.1
  * [281093f] Use default config file from conf directory
  * [88e0f24] Mention new default file locations
  * [7ddd3fc] Add bash completion

 -- Ulrich Dangel <uli@debian.org>  Fri, 04 Jan 2013 04:35:59 +0000

salt (0.10.5-1) unstable; urgency=low

  * [f735ab9] Filter pyc files
  * [62462dd] New upstream version 0.10.5 (Closes: #690481)
  * [9726d8b] Install empty include dirs for salt-master and salt-minion.
  * [8705c6e] Build-depend on msgpack-python
  * [6832d36] Update config file templates

 -- Ulrich Dangel <uli@debian.org>  Mon, 19 Nov 2012 08:34:09 +0000

salt (0.10.4-1) unstable; urgency=low

  * [5431ef2] Imported Upstream version 0.10.4
  * [bcd48a0] Remove patch 'add_hacking_rst', applied upstream.
  * [3135d52] Fix salt-master restart (Patch by martin f. krafft)
    (Closes: #692064)
  * [15abbbb] Recommend lsb-release. With new upstream code this
    provides lsb* grains. (Closes: #690700)

 -- Christian Hofstaedtler <christian@hofstaedtler.name>  Sat, 10 Nov 2012 17:57:52 +0100

salt (0.10.2-1~experimental+1) experimental; urgency=low

  * [cf57587] Import upstream version 0.10.2
  * [1ff7a9f] Add patch to create HACKING.rst

 -- Ulrich Dangel <uli@debian.org>  Sat, 04 Aug 2012 02:57:52 +0200

salt (0.10.1-3) unstable; urgency=low

  * [efbd4a8] Change uploaders email address for Ulrich Dangel
  * [442ead1] Recommends dmidecode instead of Depend to support non-x86 systems.

 -- Ulrich Dangel <uli@debian.org>  Mon, 30 Jul 2012 12:40:53 +0200

salt (0.10.1-2) unstable; urgency=low

  * [bda6011] Add dmidecode to depends for salt-minion. (Closes: #680410)
  * [ad4786e] Depend on the same salt version
  * [671c2c3] Depend on debhelper version fixing #577040

 -- Ulrich Dangel <uli@debian.org>  Mon, 09 Jul 2012 23:15:27 +0200

salt (0.10.1-1) unstable; urgency=low

  [ Ulrich Dangel ]
  * [f1d627c] Always recreate orig.tar.gz with git-buildpackage

  [ Michael Prokop ]
  * Merge new upstream release
  * [ee1806a] Add python-augeas to suggests of salt-minion

 -- Michael Prokop <mika@debian.org>  Fri, 22 Jun 2012 18:56:02 +0200

salt (0.10.0-1) unstable; urgency=low

  [ Ulrich Dangel ]
  * Merge new upstream release
  * [bd10385] Change debian/source/format to quilt
  * [ba60137] Add ignore options
  * [54e70de] Copy service files from rpm package
  * [1d21548] Update install files
  * [c2737c9] Update pyversions file to use 2.6
  * [573b27a] Update salt-common.install to install complete python
    package
  * [9b739f5] Update debian/rules to use python support and update
    build dependencies
  * [bf51e1c] Provide pydists-overrides for msgpack-python
  * [4bbd2bf] Add dependency to python-pkg-resources for
    salt-{minion,master,syndic}
  * [ad8f712] Update config files to latest version

  [ Jeroen Dekkers ]
  * [9ae1aa5] Unapply patches from source
  * [933c1ee] Add debian/gbp.conf
  * [be9529b] Add >= 1.0 to python-sphinx build-depend

 -- Michael Prokop <mika@debian.org>  Wed, 20 Jun 2012 22:39:40 +0200

salt (0.9.9-1) unstable; urgency=low

  * Initial release. [Closes: #643789]

 -- Michael Prokop <mika@debian.org>  Thu, 14 Jun 2012 18:39:17 +0200
<|MERGE_RESOLUTION|>--- conflicted
+++ resolved
@@ -1,14 +1,3 @@
-<<<<<<< HEAD
-salt (2014.1.5+ds-5~bpo60+1) squeeze-backport-sloppy; urgency=medium
-
-  * Rebuild for wheezy-backports.
-  * [73a8257] Removal of upstart and systemd support
-  * [8657d02] Building of minifed js and css files
-  * [180dc80] Updating of package dependencies for squeeze
-  * [988bf18] Removed explicit dependency on libcloud till libcloud is backported
-
- -- Joe Healy <joehealy@gmail.com>  Sun, 22 Jun 2014 21:16:05 +1000
-=======
 salt (2014.1.6+ds-1) unstable; urgency=medium
 
   * [a0fe230] Moved python-git recommendation to salt-master
@@ -16,7 +5,6 @@
   * [3ad8e3a] Removed and updated patches for 2014.1.6
 
  -- Joe Healy <joehealy@gmail.com>  Wed, 09 Jul 2014 09:48:28 +1000
->>>>>>> f7162ef5
 
 salt (2014.1.5+ds-5) unstable; urgency=medium
 
