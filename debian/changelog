<<<<<<< HEAD
salt (2014.1.5+ds-1~bpo70+1) wheezy-backports; urgency=medium

  * Rebuild for wheezy-backports.
  * [5be7496] Updated packages for squeeze
  * [015a818] Removal of systemd for squeeze
  * [b7583e0] fixing of docs to build minified files

 -- Joe Healy <joehealy@gmail.com>  Sat, 14 Jun 2014 22:27:35 +1000
=======
salt (2014.1.5+ds-3) unstable; urgency=medium

  * [12bbc7b] Fix for grain detection on xen and openvz (Upstream issue 11877)

 -- Joe Healy <joehealy@gmail.com>  Thu, 19 Jun 2014 04:21:24 +1000

salt (2014.1.5+ds-2) unstable; urgency=medium

  * [55dac69] Added version requirement for salt-cloud
  * [7a00f9e] Clean up of build depends

 -- Joe Healy <joehealy@gmail.com>  Wed, 18 Jun 2014 06:48:40 +1000
>>>>>>> 62aab410

salt (2014.1.5+ds-1) unstable; urgency=medium

  * [17cddb2] Imported Upstream version 2014.1.5+ds
  * [6fbecdc] Removed patch for 748092 as upstream have fixed issue.
  * [a23be88] Minor doc patch fixed

 -- Joe Healy <joehealy@gmail.com>  Sat, 14 Jun 2014 22:09:22 +1000

salt (2014.1.4+ds-2) unstable; urgency=medium

  * [8716b5d] Fix to salt-ssh to not require python-zmq. Closes: 748092

 -- Joe Healy <joehealy@gmail.com>  Thu, 15 May 2014 16:28:11 +1000

salt (2014.1.4+ds-1) unstable; urgency=medium

  * [a9b0074] Imported Upstream version 2014.1.4+ds
  * [fd38419] Removed patch for removing externalip grain

 -- Joe Healy <joehealy@gmail.com>  Tue, 06 May 2014 21:03:13 +1000

salt (2014.1.3+ds-2) unstable; urgency=medium

  * [897f3b6] Removed external_ip grain due to privacy issues

 -- Joe Healy <joehealy@gmail.com>  Thu, 24 Apr 2014 16:50:27 +1000

salt (2014.1.3+ds-1) unstable; urgency=medium

  * [07ff82c] Imported Upstream version 2014.1.3+ds
  * [20cbcd6] Kill off all salt-master processes when stopping/restarting

 -- Joe Healy <joehealy@gmail.com>  Fri, 18 Apr 2014 14:30:42 +1000

salt (2014.1.1+ds-1) unstable; urgency=medium

  * [1b25dba] Removed renaming of js file in repack script as upstream fixed
  * [a5ee734] Imported Upstream version 2014.1.1+ds

 -- Joe Healy <joehealy@gmail.com>  Thu, 20 Mar 2014 23:11:07 +1100

salt (2014.1.0+ds-1) unstable; urgency=medium

  * [d5adf7f] Removed windows binary
  * [7c0cc71] Imported Upstream version 2014.1.0+ds
  * [12c1810] Updated debian/copyright for new files
  * [fee767d] Updated patches for 2014.1
  * [409559a] Added salt-cloud

 -- Joe Healy <joehealy@gmail.com>  Fri, 28 Feb 2014 16:02:44 +1100

salt (0.17.5+ds-1) unstable; urgency=medium

  * [af8c595] Added repack script to fix source issue. Closes: 736783
  * [20ce79b] Imported Upstream version 0.17.5+ds
  * [a536794] Send environment info with state (upstream commit #113adcd)
  * [838f341] Added release notes from upstream
  * [f741d6d] Updated copyright to reflect repacking
  * [d747742] Added lintian override for minified js files with source

 -- Joe Healy <joehealy@gmail.com>  Fri, 07 Feb 2014 10:07:55 +1100

salt (0.17.5-1) unstable; urgency=medium

  * [68d201f] Imported Upstream version 0.17.5
  * [f48d855] Minor update of doc patches to reflect upstream changes

 -- Joe Healy <joehealy@gmail.com>  Sun, 26 Jan 2014 23:20:05 +1100

salt (0.17.4-2) unstable; urgency=medium

  * [178932c] Removed documentation tracking code (google analytics)

 -- Joe Healy <joehealy@gmail.com>  Wed, 22 Jan 2014 11:09:50 +1100

salt (0.17.4-1) unstable; urgency=low

  * Imported Upstream version 0.17.4
  * removed patches no longer needed
   * doc-conf_py-changes.diff
   * pkgrepo-salt-bug-8560
   * release-notes.diff
  * Added patch (yaml.scanner) for doc build error

 -- Joe Healy <joehealy@gmail.com>  Mon, 16 Dec 2013 20:35:13 +1100

salt (0.17.2-3) unstable; urgency=low

  * [a4f9a88] Suggest documentation when installing. Closes: 730842
  * [7eb7969] Depend on python-msgpack rather than msgpack-python.
              Closes: 730875
  * [38deac5] Bump standards version - No changes needed.

 -- Joe Healy <joehealy@gmail.com>  Sun, 01 Dec 2013 13:26:05 +1100

salt (0.17.2-2) unstable; urgency=low

  * [d5d4256] Removed test symbolic link
  * [aba0f43] Addition of patch for upstream bug 8560

 -- Joe Healy <joehealy@gmail.com>  Tue, 19 Nov 2013 17:35:29 +1100

salt (0.17.2-1) unstable; urgency=low

  * [51557a0] Added debconf-utils as a recommended package for salt-minion
  * [3e6db19] Added dependency on msgpack-python to salt-ssh. Closes: 729181
  * [37b3fbc] Removed gbp dfsg filtering
  * [8562ec2] Updated upstart files to reflect latest ubuntu versions
  * [00398b1] Imported Upstream version 0.17.2
  * [43c3a3d] Added files previously removed in repacking to copyright file
  * [37d2781] Added links so that packaged versions of js and css files are used
  * [3dcf641] Added doc dependencies on js libraries
  * [58980a0] Updated documentation version to 0.17.2
  * [94b12c9] Added 0.17.2 release notes from upstream

 -- Joe Healy <joehealy@gmail.com>  Sun, 17 Nov 2013 00:01:06 +1100

salt (0.17.1+dfsg-1) unstable; urgency=medium

  * [ebd0329] Updated gbp.conf to remove saltstack theme
  * [ba2cb77] Updated debian/watch to deal with dfsg versions
  * [091a74a] Imported Upstream version 0.17.1+dfsg
   * Various security fixes, Closes: 726480
    * Insufficent Argument Validation CVE-2013-4435
    * MITM ssh attack in salt-ssh CVE-2013-4436
    * Insecure Usage of /tmp in salt-ssh CVE-2013-4438
    * YAML Calling Unsafe Loading Routine CVE-2013-4438
    * Failure to Validate Minions Posting Data CVE-2013-4439
  * [47ce833] Removed patches for issues fixed by upstream
  * [fddc7b5] Added patches for doc theme change and minor fixes
  * [b146f77] Build man pages
  * [cd33d3a] Copyright and licence audit, Closes: 725999

 -- Joe Healy <joehealy@gmail.com>  Wed, 23 Oct 2013 00:19:26 +1100

salt (0.17.0-2) unstable; urgency=low

  * [d952c6f] Fix upstream regression: prefer getfqdn call over /etc/hostname

 -- Andriy Senkovych <jolly_roger@itblog.org.ua>  Tue, 08 Oct 2013 14:37:02 +0300

salt (0.17.0-1) unstable; urgency=low

  * [9d6c0ae] Updated watch file to deal with upstream rc file naming
  * [6861b2f] Imported Upstream version 0.17.0
  * [19e5529] Addition of salt-ssh and dependency refactor to suit
  * [0b7af23] Dereference symbolic links for salt-ssh - upstream issue #7480

 -- Joe Healy <joehealy@gmail.com>  Tue, 01 Oct 2013 09:01:10 +1000

salt (0.16.4-2) unstable; urgency=low

  [ Joe Healy ]
  * Team upload.
  * [9862171] Reduced priority due to dependency on lower priority packages
  * [0fab0f8] Revert 70573cb: "Ensure minions procs killed..." Closes: 722446

 -- Joe Healy <joehealy@gmail.com>  Wed, 11 Sep 2013 15:15:52 +1000

salt (0.16.4-1) unstable; urgency=low

  [ Joe Healy ]
  * Team upload.
  * [fa55b16] Imported Upstream version 0.16.4

 -- Joe Healy <joehealy@gmail.com>  Sun, 08 Sep 2013 10:47:07 +1000

salt (0.16.3-1) unstable; urgency=low

  [ Joe Healy ]
  * Team upload.
  * [911d75a] Overhaul of init.d scripts. Fixes lintian issue and closes: 692066
  * [77ec715] Imported Upstream version 0.16.3
  * [ee76ab8] Undo packaging fix upstream issue #6502
  * [ed508f0] Added lintian override for awkward spacing in man page table
  * [70573cb] Ensure all minion processes are killed when stopping/restarting

 -- Joe Healy <joehealy@gmail.com>  Thu, 15 Aug 2013 23:06:02 +1000

salt (0.16.2-2) unstable; urgency=low

  [ Joe Healy ]
  * Team upload.
  * [5fb2336] Fix upstream issue #6502 "Fix traceback in salt-call --local"

 -- Joe Healy <joehealy@gmail.com>  Sat, 03 Aug 2013 21:29:18 +1000

salt (0.16.2-1) unstable; urgency=low

  [ Joe Healy ]
  * Team upload.
  * [526271e] Updated debian/copyright to reflect minor upstream changes
  * [1f38e01] updated debian/rules to use dh-systemd. Closes: #715249
  * [21abc2e] Imported Upstream version 0.16.2
  * [50da5a7] Updated *.service files to get rid of lintian warning.

 -- Joe Healy <joehealy@gmail.com>  Fri, 02 Aug 2013 15:46:10 +1000

salt (0.16.0-1) unstable; urgency=low

  [ Joe Healy ]
  * Team upload.
  * [a7fdace] Imported Upstream version 0.16.0. Closes: #712819

 -- Joe Healy <joehealy@gmail.com>  Thu, 04 Jul 2013 10:48:59 +1000

salt (0.15.3-1) unstable; urgency=low

  [ Joe Healy ]
  * Team upload.
  * [ad0a089] Imported Upstream version 0.15.3
  * [99d70ab] Updated to depend on zeromq 3. Closes: #690525
  * [0aefc36] Added python-git as a recommended package. Closes: #700174

 -- Joe Healy <joehealy@gmail.com>  Mon, 03 Jun 2013 23:47:24 +1000

salt (0.15.1-1) unstable; urgency=high

  [ Joe Healy ]
  * team upload
  * [3f2928c] Imported Upstream version 0.15.1
  * [5d46d17] Imported Upstream version 0.15.0 Closes: #703600
  * [ee734d5] Added dctrl-tools as a recommendation
  * [0c3a6e6] Removed unnecessary cleanup step in build process
  * [552cb80] Updated changelog and NEWS file for 0.15.1
  * [1d878ca] removed files that should not have been checked in

  [ Ulrich Dangel ]
  * [e30e35a] Move security notice from salt-common.NEWS to NEWS

 -- Ulrich Dangel <uli@debian.org>  Sun, 19 May 2013 22:46:03 +0100

salt (0.14.1-1) unstable; urgency=low

  [ Joe Healy ]
  * Imported Upstream version 0.14.1

 -- Joe Healy <joehealy@gmail.com>  Sun, 14 Apr 2013 03:31:37 +0000

salt (0.14.0-1) unstable; urgency=low

  [ Joe Healy ]
  * team upload
  * [4234664] Updated debian branch
  * [a623ed7] Added gitignore file
  * [f97485a] Imported Upstream version 0.14.0 Closes: #701155
  * [ee4a462] Updated maintainer and uploaders Closes: #698772

  [ Andriy Senkovych ]
  * [5752009] Update Vcs-* fields to point to pkg-salt alioth repository.
  * [6d3bea7] debian/copyright: set versioned copyright format uri
  * [a282c5f] Remove unnecessary dh_quilt invocations
  * [64fe85c] Add Andriy Senkovych <jolly_roger@itblog.org.ua> to Uploaders

  [ Ulrich Dangel ]
  * [aa8f816] Change conflict to breaks and adjust python-mako comparison

 -- Ulrich Dangel <uli@debian.org>  Mon, 08 Apr 2013 21:08:03 +0100

salt (0.12.1-1~bpo60+1~madduck.2) squeeze-backports; urgency=low

  * Add recommendation to python-mako, but conflict with versions before
    0.7.0, since Salt won't work with the version in squeeze, but needs the
    backport instead.

 -- martin f. krafft <madduck@debian.org>  Thu, 24 Jan 2013 20:17:21 +1300

salt (0.12.1-1~bpo60+1~madduck.1) squeeze-backports; urgency=low

  * RebuilD for squeeze-backports.

 -- martin f. krafft <madduck@debian.org>  Thu, 24 Jan 2013 16:45:13 +1300

salt (0.12.1-1) unstable; urgency=low

  * [2f34fe9] New upstream version 0.12.1
  * [f25519b] Refresh version fix

 -- Ulrich Dangel <uli@debian.org>  Tue, 22 Jan 2013 22:05:26 +0000

salt (0.12.0-1) unstable; urgency=low

  * [b6c675e] New upstream version 0.12.0
  * [bd89271] Import patch to fix version.py

 -- Ulrich Dangel <uli@debian.org>  Sat, 19 Jan 2013 11:26:17 +0000

salt (0.11.1+ds-1) unstable; urgency=low

  * Team upload.
  * Re-roll a new orig.tar.gz for 0.11.1 that includes all the files with
    "debian" in their name. Closes: #697747
  * Update debian/watch to drop the (temporary) +ds suffix

 -- Raphaël Hertzog <hertzog@debian.org>  Wed, 09 Jan 2013 10:41:47 +0100

salt (0.11.1-1) unstable; urgency=low

  * [9dfcb21] Update watch uri as github no longer offers download page
  * [2aedacf] Don't filter pyc files
  * [3adc2cf] New upstream version 0.11.1
  * [281093f] Use default config file from conf directory
  * [88e0f24] Mention new default file locations
  * [7ddd3fc] Add bash completion

 -- Ulrich Dangel <uli@debian.org>  Fri, 04 Jan 2013 04:35:59 +0000

salt (0.10.5-1) unstable; urgency=low

  * [f735ab9] Filter pyc files
  * [62462dd] New upstream version 0.10.5 (Closes: #690481)
  * [9726d8b] Install empty include dirs for salt-master and salt-minion.
  * [8705c6e] Build-depend on msgpack-python
  * [6832d36] Update config file templates

 -- Ulrich Dangel <uli@debian.org>  Mon, 19 Nov 2012 08:34:09 +0000

salt (0.10.4-1) unstable; urgency=low

  * [5431ef2] Imported Upstream version 0.10.4
  * [bcd48a0] Remove patch 'add_hacking_rst', applied upstream.
  * [3135d52] Fix salt-master restart (Patch by martin f. krafft)
    (Closes: #692064)
  * [15abbbb] Recommend lsb-release. With new upstream code this
    provides lsb* grains. (Closes: #690700)

 -- Christian Hofstaedtler <christian@hofstaedtler.name>  Sat, 10 Nov 2012 17:57:52 +0100

salt (0.10.2-1~experimental+1) experimental; urgency=low

  * [cf57587] Import upstream version 0.10.2
  * [1ff7a9f] Add patch to create HACKING.rst

 -- Ulrich Dangel <uli@debian.org>  Sat, 04 Aug 2012 02:57:52 +0200

salt (0.10.1-3) unstable; urgency=low

  * [efbd4a8] Change uploaders email address for Ulrich Dangel
  * [442ead1] Recommends dmidecode instead of Depend to support non-x86 systems.

 -- Ulrich Dangel <uli@debian.org>  Mon, 30 Jul 2012 12:40:53 +0200

salt (0.10.1-2) unstable; urgency=low

  * [bda6011] Add dmidecode to depends for salt-minion. (Closes: #680410)
  * [ad4786e] Depend on the same salt version
  * [671c2c3] Depend on debhelper version fixing #577040

 -- Ulrich Dangel <uli@debian.org>  Mon, 09 Jul 2012 23:15:27 +0200

salt (0.10.1-1) unstable; urgency=low

  [ Ulrich Dangel ]
  * [f1d627c] Always recreate orig.tar.gz with git-buildpackage

  [ Michael Prokop ]
  * Merge new upstream release
  * [ee1806a] Add python-augeas to suggests of salt-minion

 -- Michael Prokop <mika@debian.org>  Fri, 22 Jun 2012 18:56:02 +0200

salt (0.10.0-1) unstable; urgency=low

  [ Ulrich Dangel ]
  * Merge new upstream release
  * [bd10385] Change debian/source/format to quilt
  * [ba60137] Add ignore options
  * [54e70de] Copy service files from rpm package
  * [1d21548] Update install files
  * [c2737c9] Update pyversions file to use 2.6
  * [573b27a] Update salt-common.install to install complete python
    package
  * [9b739f5] Update debian/rules to use python support and update
    build dependencies
  * [bf51e1c] Provide pydists-overrides for msgpack-python
  * [4bbd2bf] Add dependency to python-pkg-resources for
    salt-{minion,master,syndic}
  * [ad8f712] Update config files to latest version

  [ Jeroen Dekkers ]
  * [9ae1aa5] Unapply patches from source
  * [933c1ee] Add debian/gbp.conf
  * [be9529b] Add >= 1.0 to python-sphinx build-depend

 -- Michael Prokop <mika@debian.org>  Wed, 20 Jun 2012 22:39:40 +0200

salt (0.9.9-1) unstable; urgency=low

  * Initial release. [Closes: #643789]

 -- Michael Prokop <mika@debian.org>  Thu, 14 Jun 2012 18:39:17 +0200
<|MERGE_RESOLUTION|>--- conflicted
+++ resolved
@@ -1,13 +1,3 @@
-<<<<<<< HEAD
-salt (2014.1.5+ds-1~bpo70+1) wheezy-backports; urgency=medium
-
-  * Rebuild for wheezy-backports.
-  * [5be7496] Updated packages for squeeze
-  * [015a818] Removal of systemd for squeeze
-  * [b7583e0] fixing of docs to build minified files
-
- -- Joe Healy <joehealy@gmail.com>  Sat, 14 Jun 2014 22:27:35 +1000
-=======
 salt (2014.1.5+ds-3) unstable; urgency=medium
 
   * [12bbc7b] Fix for grain detection on xen and openvz (Upstream issue 11877)
@@ -20,7 +10,6 @@
   * [7a00f9e] Clean up of build depends
 
  -- Joe Healy <joehealy@gmail.com>  Wed, 18 Jun 2014 06:48:40 +1000
->>>>>>> 62aab410
 
 salt (2014.1.5+ds-1) unstable; urgency=medium
 
