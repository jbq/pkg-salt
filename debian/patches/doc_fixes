Description: Fix to docs to enable building
Author: Joe Healy <joehealy@gmail.com>
Forwarded: no

--- a/salt/netapi/rest_cherrypy/app.py
+++ b/salt/netapi/rest_cherrypy/app.py
@@ -670,7 +670,7 @@
 
             curl -i localhost:8000
 
-        .. code-block:: http
+        .. code-block:: text
 
             GET / HTTP/1.1
             Host: localhost:8000
@@ -678,7 +678,7 @@
 
         **Example response:**
 
-        .. code-block:: http
+        .. code-block:: text
 
             HTTP/1.1 200 OK
             Content-Type: application/json
@@ -727,7 +727,7 @@
                     -d tgt='*' \\
                     -d fun='test.ping' \\
 
-        .. code-block:: http
+        .. code-block:: text
 
             POST / HTTP/1.1
             Host: localhost:8000
@@ -740,7 +740,7 @@
 
         **Example response:**
 
-        .. code-block:: http
+        .. code-block:: text
 
             HTTP/1.1 200 OK
             Content-Length: 200
@@ -834,7 +834,7 @@
 
             curl -i localhost:8000/minions/ms-3
 
-        .. code-block:: http
+        .. code-block:: text
 
             GET /minions/ms-3 HTTP/1.1
             Host: localhost:8000
@@ -842,7 +842,7 @@
 
         **Example response:**
 
-        .. code-block:: http
+        .. code-block:: text
 
             HTTP/1.1 200 OK
             Content-Length: 129005
@@ -890,7 +890,7 @@
                 -d tgt='*' \\
                 -d fun='status.diskusage'
 
-        .. code-block:: http
+        .. code-block:: text
 
             POST /minions HTTP/1.1
             Host: localhost:8000
@@ -902,7 +902,7 @@
 
         **Example response:**
 
-        .. code-block:: http
+        .. code-block:: text
 
             HTTP/1.1 202 Accepted
             Content-Length: 86
@@ -953,7 +953,7 @@
 
             curl -i localhost:8000/jobs
 
-        .. code-block:: http
+        .. code-block:: text
 
             GET /jobs HTTP/1.1
             Host: localhost:8000
@@ -961,7 +961,7 @@
 
         **Example response:**
 
-        .. code-block:: http
+        .. code-block:: text
 
             HTTP/1.1 200 OK
             Content-Length: 165
@@ -982,7 +982,7 @@
 
             curl -i localhost:8000/jobs/20121130104633606931
 
-        .. code-block:: http
+        .. code-block:: text
 
             GET /jobs/20121130104633606931 HTTP/1.1
             Host: localhost:8000
@@ -990,7 +990,7 @@
 
         **Example response:**
 
-        .. code-block:: http
+        .. code-block:: text
 
             HTTP/1.1 200 OK
             Content-Length: 73
@@ -1073,7 +1073,7 @@
 
             curl -i localhost:8000/keys
 
-        .. code-block:: http
+        .. code-block:: text
 
             GET /keys HTTP/1.1
             Host: localhost:8000
@@ -1081,7 +1081,7 @@
 
         **Example response:**
 
-        .. code-block:: http
+        .. code-block:: text
 
             HTTP/1.1 200 OK
             Content-Length: 165
@@ -1102,7 +1102,7 @@
 
             curl -i localhost:8000/keys/jerry
 
-        .. code-block:: http
+        .. code-block:: text
 
             GET /keys/jerry HTTP/1.1
             Host: localhost:8000
@@ -1110,7 +1110,7 @@
 
         **Example response:**
 
-        .. code-block:: http
+        .. code-block:: text
 
             HTTP/1.1 200 OK
             Content-Length: 73
@@ -1183,14 +1183,14 @@
                     -d eauth=pam \
                     -o jerry-salt-keys.tar
 
-        .. code-block:: http
+        .. code-block:: text
 
             POST /keys HTTP/1.1
             Host: localhost:8000
 
         **Example response:**
 
-        .. code-block:: http
+        .. code-block:: text
 
             HTTP/1.1 200 OK
             Content-Length: 10240
@@ -1274,7 +1274,7 @@
 
             curl -i localhost:8000/login
 
-        .. code-block:: http
+        .. code-block:: text
 
             GET /login HTTP/1.1
             Host: localhost:8000
@@ -1282,7 +1282,7 @@
 
         **Example response:**
 
-        .. code-block:: http
+        .. code-block:: text
 
             HTTP/1.1 200 OK
             Content-Type: text/html
@@ -1322,7 +1322,7 @@
                     -d password='saltpass' \\
                     -d eauth='pam'
 
-        .. code-block:: http
+        .. code-block:: text
 
             POST / HTTP/1.1
             Host: localhost:8000
@@ -1334,7 +1334,7 @@
 
         **Example response:**
 
-        .. code-block:: http
+        .. code-block:: text
 
             HTTP/1.1 200 OK
             Content-Type: application/json
@@ -1455,7 +1455,7 @@
                 -d password='saltdev' \\
                 -d eauth='pam'
 
-        .. code-block:: http
+        .. code-block:: text
 
             POST /run HTTP/1.1
             Host: localhost:8000
@@ -1467,7 +1467,7 @@
 
         **Example response:**
 
-        .. code-block:: http
+        .. code-block:: text
 
             HTTP/1.1 200 OK
             Content-Length: 73
@@ -1533,7 +1533,7 @@
 
             curl -NsS localhost:8000/events
 
-        .. code-block:: http
+        .. code-block:: text
 
             GET /events HTTP/1.1
             Host: localhost:8000
@@ -1545,7 +1545,7 @@
         clients to only watch for certain tags without having to deserialze the
         JSON object each time.
 
-        .. code-block:: http
+        .. code-block:: text
 
             HTTP/1.1 200 OK
             Connection: keep-alive
@@ -1724,7 +1724,7 @@
                 -H 'Sec-WebSocket-Key: '"$(echo -n $RANDOM | base64)" \\
                 localhost:8000/ws
 
-        .. code-block:: http
+        .. code-block:: text
 
             GET /ws HTTP/1.1
             Connection: Upgrade
@@ -1737,7 +1737,7 @@
 
         **Example response**:
 
-        .. code-block:: http
+        .. code-block:: text
 
             HTTP/1.1 101 Switching Protocols
             Upgrade: websocket
@@ -1932,7 +1932,7 @@
 
             curl -sS localhost:8000/hook -d foo='Foo!' -d bar='Bar!'
 
-        .. code-block:: http
+        .. code-block:: text
 
             POST /hook HTTP/1.1
             Host: localhost:8000
@@ -1943,7 +1943,7 @@
 
         **Example response**:
 
-        .. code-block:: http
+        .. code-block:: text
 
             HTTP/1.1 200 OK
             Content-Length: 14
--- a/doc/topics/releases/2014.7.2.rst
+++ b/doc/topics/releases/2014.7.2.rst
@@ -2,7 +2,7 @@
 Salt 2014.7.2 Release Notes
 ===========================
 
-:release: TBA
+:release: Feb 2015
 
 Version 2014.7.2 is a bugfix release for :doc:`2014.7.0
 </topics/releases/2014.7.0>`.  The changes include:
--- a/doc/conf.py
+++ b/doc/conf.py
<<<<<<< HEAD
@@ -153,9 +153,8 @@
 
 version = salt.version.__version__
=======
@@ -153,7 +153,7 @@
>>>>>>> 4de0d071
 #release = '.'.join(map(str, salt.version.__version_info__))
 release = '2014.7.2'
 
-needs_sphinx = '1.3'
<<<<<<< HEAD
=======
+needs_sphinx = '1.0'
>>>>>>> 4de0d071
 
 spelling_lang = 'en_US'
 language = 'en'<|MERGE_RESOLUTION|>--- conflicted
+++ resolved
@@ -286,21 +286,12 @@
  </topics/releases/2014.7.0>`.  The changes include:
 --- a/doc/conf.py
 +++ b/doc/conf.py
-<<<<<<< HEAD
-@@ -153,9 +153,8 @@
- 
- version = salt.version.__version__
-=======
 @@ -153,7 +153,7 @@
->>>>>>> 4de0d071
  #release = '.'.join(map(str, salt.version.__version_info__))
  release = '2014.7.2'
  
 -needs_sphinx = '1.3'
-<<<<<<< HEAD
-=======
 +needs_sphinx = '1.0'
->>>>>>> 4de0d071
  
  spelling_lang = 'en_US'
  language = 'en'