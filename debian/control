--- conflicted
+++ resolved
@@ -7,14 +7,8 @@
                bash-completion,
                python | python-all | python-dev | python-all-dev,
                python-setuptools,
-<<<<<<< HEAD
                python-sphinx (>= 1.0)
-Standards-Version: 3.9.5
-=======
-               python-sphinx (>= 1.0),
-               dh-systemd (>= 1.4)
 Standards-Version: 3.9.6
->>>>>>> 9113ac4f
 Homepage: http://saltstack.org/
 Vcs-Browser: http://anonscm.debian.org/gitweb/?p=pkg-salt/salt.git
 Vcs-Git: git://anonscm.debian.org/pkg-salt/salt.git
@@ -201,11 +195,7 @@
 Depends: ${python:Depends},
          ${misc:Depends},
          salt-common (= ${source:Version}),
-<<<<<<< HEAD
-         sshpass
-=======
          python-libcloud (>= 0.14.1-1)
->>>>>>> 9113ac4f
 Suggests: python-botocore
 Recommends: python-netaddr
 Description: public cloud VM management system
