Source: salt
Section: admin
Priority: extra
Maintainer: Debian Salt Team <pkg-salt-team@lists.alioth.debian.org>
Uploaders: Joe Healy <joehealy@gmail.com>,
           Franklin G Mendoza <franklin.g.mendoza@gmail.com>,
           Andriy Senkovych <jolly_roger@itblog.org.ua>
Build-Depends: debhelper (>= 9.20120410~),
               bash-completion,
               python | python-all | python-dev | python-all-dev,
               python-setuptools,
               python-sphinx (>= 1.0),
<<<<<<< HEAD
               yui-compressor
Standards-Version: 3.9.5
=======
               dh-systemd (>= 1.4)
Standards-Version: 3.9.6
>>>>>>> 68de1fb9
Homepage: http://saltstack.org/
Vcs-Browser: http://anonscm.debian.org/gitweb/?p=pkg-salt/salt.git
Vcs-Git: git://anonscm.debian.org/pkg-salt/salt.git

Package: salt-common
Architecture: all
Depends: ${python:Depends},
         ${misc:Depends},
         ${shlibs:Depends},
         python,
         python-jinja2,
         python-apt,
         python-yaml,
         python-pkg-resources
Recommends: lsb-release,
            python-mako
Suggests: salt-doc (= ${source:Version})
Breaks: python-mako (<< 0.7.0)
Description: shared libraries that salt requires for all packages
 salt is a powerful remote execution manager that can be used to
 administer servers in a fast and efficient way.
 .
 It allows commands to be executed across large groups of
 servers. This means systems can be easily managed, but data can
 also be easily gathered.  Quick introspection into running
 systems becomes a reality.
 .
 Remote execution is usually used to set up a certain state on a
 remote system. Salt addresses this problem as well, the salt
 state system uses salt state files to define the state a server
 needs to be in.
 .
 Between the remote execution system, and state management Salt
 addresses the backbone of cloud and data center management.
 .
 This particular package provides shared libraries that
 salt-master, salt-minion, and salt-syndic require to function.

Package: salt-master
Architecture: all
Depends: ${misc:Depends},
         ${python:Depends},
         salt-common (= ${source:Version}),
         python-m2crypto,
         python-crypto,
         msgpack-python,
         python-zmq (>= 13.1.0)
Recommends: python-git
Description: remote manager to administer servers via salt
 salt is a powerful remote execution manager that can be used to
 administer servers in a fast and efficient way.
 .
 It allows commands to be executed across large groups of
 servers. This means systems can be easily managed, but data can
 also be easily gathered.  Quick introspection into running
 systems becomes a reality.
 .
 Remote execution is usually used to set up a certain state on a
 remote system. Salt addresses this problem as well, the salt
 state system uses salt state files to define the state a server
 needs to be in.
 .
 Between the remote execution system, and state management Salt
 addresses the backbone of cloud and data center management.
 .
 This particular package provides the salt controller.

Package: salt-minion
Architecture: all
Depends: ${misc:Depends},
         ${python:Depends},
         salt-common (= ${source:Version}),
         python-m2crypto,
         python-crypto,
         msgpack-python,
         python-zmq (>= 13.1.0),
         dctrl-tools
Recommends: dmidecode,
            debconf-utils
Suggests: python-augeas
Description: client package for salt, the distributed remote execution system
 salt is a powerful remote execution manager that can be used to
 administer servers in a fast and efficient way.
 .
 It allows commands to be executed across large groups of
 servers. This means systems can be easily managed, but data can
 also be easily gathered.  Quick introspection into running
 systems becomes a reality.
 .
 Remote execution is usually used to set up a certain state on a
 remote system. Salt addresses this problem as well, the salt
 state system uses salt state files to define the state a server
 needs to be in.
 .
 Between the remote execution system, and state management Salt
 addresses the backbone of cloud and data center management.
 .
 This particular package provides the worker / agent for salt.

Package: salt-syndic
Architecture: all
Depends: ${misc:Depends},
         ${python:Depends},
         salt-master (= ${source:Version})
Description: master-of-masters for salt, the distributed remote execution system
 salt is a powerful remote execution manager that can be used to
 administer servers in a fast and efficient way.
 .
 It allows commands to be executed across large groups of
 servers. This means systems can be easily managed, but data can
 also be easily gathered.  Quick introspection into running
 systems becomes a reality.
 .
 Remote execution is usually used to set up a certain state on a
 remote system. Salt addresses this problem as well, the salt
 state system uses salt state files to define the state a server
 needs to be in.
 .
 Between the remote execution system, and state management Salt
 addresses the backbone of cloud and data center management.
 .
 This particular package provides the master of masters for salt
 - it enables the management of multiple masters at a time.

Package: salt-ssh
Architecture: all
Depends: ${misc:Depends},
         ${python:Depends},
         salt-common (= ${source:Version}),
         msgpack-python,
         sshpass
Description: remote manager to administer servers via salt
 salt is a powerful remote execution manager that can be used to
 administer servers in a fast and efficient way.
 .
 It allows commands to be executed across large groups of
 servers. This means systems can be easily managed, but data can
 also be easily gathered.  Quick introspection into running
 systems becomes a reality.
 .
 Remote execution is usually used to set up a certain state on a
 remote system. Salt addresses this problem as well, the salt
 state system uses salt state files to define the state a server
 needs to be in.
 .
 Between the remote execution system, and state management Salt
 addresses the backbone of cloud and data center management.
 .
 This particular package provides the salt ssh controller. It
 is able to run salt modules and states on remote hosts via ssh.
 No minion or other salt specific software needs to be installed
 on the remote host.

Package: salt-doc
Architecture: all
Section: doc
Depends: ${misc:Depends},
	 libjs-sphinxdoc,
	 libjs-jquery
Description: additional documentation for salt, the distributed remote execution system
 salt is a powerful remote execution manager that can be used to
 administer servers in a fast and efficient way.
 .
 It allows commands to be executed across large groups of
 servers. This means systems can be easily managed, but data can
 also be easily gathered.  Quick introspection into running
 systems becomes a reality.
 .
 Remote execution is usually used to set up a certain state on a
 remote system. Salt addresses this problem as well, the salt
 state system uses salt state files to define the state a server
 needs to be in.
 .
 Between the remote execution system, and state management Salt
 addresses the backbone of cloud and data center management.
 .
 This particular package provides the HTML documentation for
 salt.

Package: salt-cloud
Architecture: all
Depends: ${python:Depends},
         ${misc:Depends},
         salt-common (= ${source:Version}),
         sshpass
Suggests: python-botocore
Recommends: python-netaddr
Description: public cloud VM management system
 provision virtual machines on various public clouds via a cleanly
 controlled profile and mapping system.
<|MERGE_RESOLUTION|>--- conflicted
+++ resolved
@@ -10,13 +10,8 @@
                python | python-all | python-dev | python-all-dev,
                python-setuptools,
                python-sphinx (>= 1.0),
-<<<<<<< HEAD
                yui-compressor
-Standards-Version: 3.9.5
-=======
-               dh-systemd (>= 1.4)
 Standards-Version: 3.9.6
->>>>>>> 68de1fb9
 Homepage: http://saltstack.org/
 Vcs-Browser: http://anonscm.debian.org/gitweb/?p=pkg-salt/salt.git
 Vcs-Git: git://anonscm.debian.org/pkg-salt/salt.git
