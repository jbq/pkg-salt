Source: salt
Section: admin
Priority: extra
Maintainer: Joe Healy <joehealy@gmail.com>
Uploaders: Joe Healy <joehealy@gmail.com>
Build-Depends: debhelper (>= 9.20120410~),
               bash-completion,
               python | python-all | python-dev | python-all-dev,
               python-setuptools,
<<<<<<< HEAD
               python-sphinx (>= 1.0)
=======
               dh-python,
               python-sphinx (>= 1.0),
               dh-systemd (>= 1.4)
>>>>>>> 8cd42b8f
Standards-Version: 3.9.6
Homepage: http://saltstack.org/
Vcs-Browser: http://anonscm.debian.org/gitweb/?p=pkg-salt/salt.git
Vcs-Git: git://anonscm.debian.org/pkg-salt/salt.git

Package: salt-common
Architecture: all
Depends: ${python:Depends},
         ${misc:Depends},
         ${shlibs:Depends},
         python,
         python-dateutil,
         python-jinja2,
         python-apt,
         python-yaml,
         python-pkg-resources,
         python-requests (>= 1.0.0)
Recommends: lsb-release,
            python-mako
Suggests: salt-doc (= ${source:Version})
Breaks: python-mako (<< 0.7.0)
Description: shared libraries that salt requires for all packages
 salt is a powerful remote execution manager that can be used to
 administer servers in a fast and efficient way.
 .
 It allows commands to be executed across large groups of
 servers. This means systems can be easily managed, but data can
 also be easily gathered.  Quick introspection into running
 systems becomes a reality.
 .
 Remote execution is usually used to set up a certain state on a
 remote system. Salt addresses this problem as well, the salt
 state system uses salt state files to define the state a server
 needs to be in.
 .
 Between the remote execution system, and state management Salt
 addresses the backbone of cloud and data center management.
 .
 This particular package provides shared libraries that
 salt-master, salt-minion, and salt-syndic require to function.

Package: salt-master
Architecture: all
Depends: ${misc:Depends},
         ${python:Depends},
         salt-common (= ${source:Version}),
         python-m2crypto,
         python-crypto,
         python-msgpack,
         python-zmq (>= 13.1.0)
Recommends: python-git
Description: remote manager to administer servers via salt
 salt is a powerful remote execution manager that can be used to
 administer servers in a fast and efficient way.
 .
 It allows commands to be executed across large groups of
 servers. This means systems can be easily managed, but data can
 also be easily gathered.  Quick introspection into running
 systems becomes a reality.
 .
 Remote execution is usually used to set up a certain state on a
 remote system. Salt addresses this problem as well, the salt
 state system uses salt state files to define the state a server
 needs to be in.
 .
 Between the remote execution system, and state management Salt
 addresses the backbone of cloud and data center management.
 .
 This particular package provides the salt controller.

Package: salt-minion
Architecture: all
Depends: ${misc:Depends},
         ${python:Depends},
         salt-common (= ${source:Version}),
         python-m2crypto,
         python-crypto,
         python-msgpack,
         python-zmq (>= 13.1.0),
         dctrl-tools
Recommends: dmidecode,
            debconf-utils
Suggests: python-augeas
Description: client package for salt, the distributed remote execution system
 salt is a powerful remote execution manager that can be used to
 administer servers in a fast and efficient way.
 .
 It allows commands to be executed across large groups of
 servers. This means systems can be easily managed, but data can
 also be easily gathered.  Quick introspection into running
 systems becomes a reality.
 .
 Remote execution is usually used to set up a certain state on a
 remote system. Salt addresses this problem as well, the salt
 state system uses salt state files to define the state a server
 needs to be in.
 .
 Between the remote execution system, and state management Salt
 addresses the backbone of cloud and data center management.
 .
 This particular package provides the worker / agent for salt.

Package: salt-syndic
Architecture: all
Depends: ${misc:Depends},
         ${python:Depends},
         salt-master (= ${source:Version})
Description: master-of-masters for salt, the distributed remote execution system
 salt is a powerful remote execution manager that can be used to
 administer servers in a fast and efficient way.
 .
 It allows commands to be executed across large groups of
 servers. This means systems can be easily managed, but data can
 also be easily gathered.  Quick introspection into running
 systems becomes a reality.
 .
 Remote execution is usually used to set up a certain state on a
 remote system. Salt addresses this problem as well, the salt
 state system uses salt state files to define the state a server
 needs to be in.
 .
 Between the remote execution system, and state management Salt
 addresses the backbone of cloud and data center management.
 .
 This particular package provides the master of masters for salt
 - it enables the management of multiple masters at a time.

Package: salt-ssh
Architecture: all
Depends: ${misc:Depends},
         ${python:Depends},
         salt-common (= ${source:Version}),
         python-msgpack
Description: remote manager to administer servers via salt
 salt is a powerful remote execution manager that can be used to
 administer servers in a fast and efficient way.
 .
 It allows commands to be executed across large groups of
 servers. This means systems can be easily managed, but data can
 also be easily gathered.  Quick introspection into running
 systems becomes a reality.
 .
 Remote execution is usually used to set up a certain state on a
 remote system. Salt addresses this problem as well, the salt
 state system uses salt state files to define the state a server
 needs to be in.
 .
 Between the remote execution system, and state management Salt
 addresses the backbone of cloud and data center management.
 .
 This particular package provides the salt ssh controller. It
 is able to run salt modules and states on remote hosts via ssh.
 No minion or other salt specific software needs to be installed
 on the remote host.

Package: salt-doc
Architecture: all
Section: doc
Depends: ${misc:Depends},
	 libjs-sphinxdoc,
	 libjs-modernizr,
	 libjs-twitter-bootstrap,
	 libjs-jquery
Description: additional documentation for salt, the distributed remote execution system
 salt is a powerful remote execution manager that can be used to
 administer servers in a fast and efficient way.
 .
 It allows commands to be executed across large groups of
 servers. This means systems can be easily managed, but data can
 also be easily gathered.  Quick introspection into running
 systems becomes a reality.
 .
 Remote execution is usually used to set up a certain state on a
 remote system. Salt addresses this problem as well, the salt
 state system uses salt state files to define the state a server
 needs to be in.
 .
 Between the remote execution system, and state management Salt
 addresses the backbone of cloud and data center management.
 .
 This particular package provides the HTML documentation for
 salt.

Package: salt-cloud
Architecture: all
Depends: ${python:Depends},
         ${misc:Depends},
         salt-common (= ${source:Version}),
         python-libcloud (>= 0.14.1-1)
Suggests: python-botocore
Recommends: python-netaddr
Description: public cloud VM management system
 provision virtual machines on various public clouds via a cleanly
 controlled profile and mapping system.

Package: salt-api
Architecture: all
Depends: ${python:Depends},
         ${misc:Depends},
         ${shlibs:Depends},
         python,
         salt-master
Recommends: python-cherrypy3
Description: Generic, modular network access system
 a modular interface on top of Salt that can provide a variety of entry points
 into a running Salt system. It can start and manage multiple interfaces
 allowing a REST API to coexist with XMLRPC or even a Websocket API.
 .
 The Salt API system is used to expose the fundamental aspects of Salt control
 to external sources. salt-api acts as the bridge between Salt itself and
 REST, Websockets, etc.

<|MERGE_RESOLUTION|>--- conflicted
+++ resolved
@@ -7,13 +7,8 @@
                bash-completion,
                python | python-all | python-dev | python-all-dev,
                python-setuptools,
-<<<<<<< HEAD
+               dh-python,
                python-sphinx (>= 1.0)
-=======
-               dh-python,
-               python-sphinx (>= 1.0),
-               dh-systemd (>= 1.4)
->>>>>>> 8cd42b8f
 Standards-Version: 3.9.6
 Homepage: http://saltstack.org/
 Vcs-Browser: http://anonscm.debian.org/gitweb/?p=pkg-salt/salt.git
